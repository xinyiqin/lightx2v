--- conflicted
+++ resolved
@@ -45,11 +45,7 @@
         "--model_cls",
         type=str,
         required=True,
-<<<<<<< HEAD
         choices=["wan2.1", "hunyuan", "wan2.1_distill", "wan2.1_causvid", "wan2.1_skyreels_v2_df", "cogvideox", "wan2.1_audio", "wan2.2_moe", "wan2.2_moe_audio", "wan2.2"],
-=======
-        choices=["wan2.1", "hunyuan", "wan2.1_distill", "wan2.1_causvid", "wan2.1_skyreels_v2_df", "cogvideox", "wan2.1_audio", "wan2.2_moe", "wan2.2_moe_audio"],
->>>>>>> f91f31b6
         default="wan2.1",
     )
 
