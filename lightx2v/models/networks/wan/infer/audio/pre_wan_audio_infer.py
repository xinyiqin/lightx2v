--- conflicted
+++ resolved
@@ -3,14 +3,9 @@
 from lightx2v.models.networks.wan.infer.pre_infer import WanPreInfer
 from lightx2v.utils.envs import *
 
-<<<<<<< HEAD
+from ..module_io import WanPreInferModuleOutput
 from ..utils import rope_params, sinusoidal_embedding_1d, masks_like
 from loguru import logger
-=======
-from ..module_io import WanPreInferModuleOutput
-from ..utils import rope_params, sinusoidal_embedding_1d
-
->>>>>>> 79fc84e5
 
 class WanAudioPreInfer(WanPreInfer):
     def __init__(self, config):
