--- conflicted
+++ resolved
@@ -312,16 +312,7 @@
         expected_frames = min(max(1, int(video_duration * target_fps)), audio_len)
 
         # Segment audio
-<<<<<<< HEAD
-        audio_segments = self._audio_processor.segment_audio(
-            audio_array,
-            expected_frames,
-            self.config.get("target_video_length", 81),
-            self.config.get("prev_frames", 5),
-        )
-=======
         audio_segments = self._audio_processor.segment_audio(audio_array, expected_frames, self.config.get("target_video_length", 81), self.prev_frame_length)
->>>>>>> 1fb918d1
 
         return audio_segments, expected_frames
 
@@ -484,12 +475,7 @@
         audio_features = self.audio_adapter.forward_audio_proj(audio_features, self.model.scheduler.latents.shape[1])
 
         self.inputs["audio_encoder_output"] = audio_features
-<<<<<<< HEAD
-        prev_frames = self.config.get("prev_frames", 5)
-        self.inputs["previmg_encoder_output"] = self.prepare_prev_latents(self.prev_video, prev_frame_length=prev_frames)
-=======
         self.inputs["previmg_encoder_output"] = self.prepare_prev_latents(self.prev_video, prev_frame_length=self.prev_frame_length)
->>>>>>> 1fb918d1
 
         # Reset scheduler for non-first segments
         if segment_idx > 0:
@@ -500,14 +486,8 @@
         self.gen_video = torch.clamp(self.gen_video, -1, 1).to(torch.float)
 
         # Extract relevant frames
-<<<<<<< HEAD
-        prev_frames = self.config.get("prev_frames", 5)
-        start_frame = 0 if self.segment_idx == 0 else prev_frames
-        start_audio_frame = 0 if self.segment_idx == 0 else int(prev_frames * self._audio_processor.audio_sr / self.config.get("target_fps", 16))
-=======
         start_frame = 0 if self.segment_idx == 0 else self.prev_frame_length
-        start_audio_frame = 0 if self.segment_idx == 0 else int((self.prev_frame_length + 1) * self._audio_processor.audio_sr / self.config.get("target_fps", 16))
->>>>>>> 1fb918d1
+        start_audio_frame = 0 if self.segment_idx == 0 else int(self.prev_frame_length * self._audio_processor.audio_sr / self.config.get("target_fps", 16))
 
         if self.segment.is_last and self.segment.useful_length:
             end_frame = self.segment.end_frame - self.segment.start_frame
