--- conflicted
+++ resolved
@@ -382,7 +382,6 @@
         return data
 
     @class_try_catch_async
-<<<<<<< HEAD
     async def update_user_extra_info(self, user_id, extra_info):
         """更新用户的 extra_info 字段"""
         import time
@@ -436,7 +435,8 @@
             raise ValueError(f"Failed to update user extra_info for user {user_id}")
         
         return True
-=======
+
+    @class_try_catch_async
     async def insert_podcast(self, podcast):
         self.save_podcast(podcast)
         return True
@@ -475,7 +475,6 @@
         if "limit" in kwargs:
             sessions = sessions[: kwargs["limit"]]
         return sessions
->>>>>>> b9751582
 
 
 async def test():
