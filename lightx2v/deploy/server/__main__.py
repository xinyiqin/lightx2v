import argparse
import asyncio
import json
import mimetypes
import os
import traceback
from contextlib import asynccontextmanager

import uvicorn
from fastapi import Depends, FastAPI, HTTPException, Request
from fastapi.middleware.cors import CORSMiddleware
from fastapi.responses import HTMLResponse, JSONResponse, Response, FileResponse
from fastapi.security import HTTPAuthorizationCredentials, HTTPBearer
from fastapi.staticfiles import StaticFiles
from loguru import logger

from lightx2v.deploy.common.pipeline import Pipeline
from lightx2v.deploy.common.utils import check_params, data_name, load_inputs
from lightx2v.deploy.data_manager import LocalDataManager, S3DataManager
from lightx2v.deploy.queue_manager import LocalQueueManager, RabbitMQQueueManager
from lightx2v.deploy.server.auth import AuthManager
from lightx2v.deploy.server.metrics import MetricMonitor
from lightx2v.deploy.server.monitor import ServerMonitor, WorkerStatus
from lightx2v.deploy.server.redis_monitor import RedisServerMonitor
from lightx2v.deploy.task_manager import FinishedStatus, LocalTaskManager, PostgresSQLTaskManager, TaskStatus
from lightx2v.utils.service_utils import ProcessManager

# =========================
# FastAPI Related Code
# =========================

model_pipelines = None
task_manager = None
data_manager = None
queue_manager = None
server_monitor = None
auth_manager = None
metrics_monitor = MetricMonitor()


@asynccontextmanager
async def lifespan(app: FastAPI):
    await task_manager.init()
    await task_manager.mark_server_restart()
    await data_manager.init()
    await queue_manager.init()
    await server_monitor.init()
    asyncio.create_task(server_monitor.loop())
    yield
    await server_monitor.close()
    await queue_manager.close()
    await data_manager.close()
    await task_manager.close()


app = FastAPI(lifespan=lifespan)

app.add_middleware(
    CORSMiddleware,
    allow_origins=["*"],
    allow_credentials=True,
    allow_methods=["*"],
    allow_headers=["*"],
)


@app.exception_handler(HTTPException)
async def http_exception_handler(request: Request, exc: HTTPException):
    logger.error(f"HTTP Exception: {exc.status_code} - {exc.detail} for {request.url}")
    return JSONResponse(status_code=exc.status_code, content={"message": exc.detail})


static_dir = os.path.join(os.path.dirname(__file__), "static")
app.mount("/static", StaticFiles(directory=static_dir), name="static")

# 添加assets目录的静态文件服务
assets_dir = os.path.join(os.path.dirname(__file__), "static", "assets")
app.mount("/assets", StaticFiles(directory=assets_dir), name="assets")
security = HTTPBearer()



async def verify_user_access(credentials: HTTPAuthorizationCredentials = Depends(security)):
    token = credentials.credentials
    payload = auth_manager.verify_jwt_token(token)
    user_id = payload.get("user_id", None)
    if not user_id:
        raise HTTPException(status_code=401, detail="Invalid user")
    user = await task_manager.query_user(user_id)
    # logger.info(f"Verfiy user access: {payload}")
    if user is None or user["user_id"] != user_id:
        raise HTTPException(status_code=401, detail="Invalid user")
    return user


async def verify_user_access_from_query(request: Request):
    """从查询参数中验证用户访问权限"""
    # 首先尝试从 Authorization 头部获取 token
    auth_header = request.headers.get("Authorization")
    token = None

    if auth_header and auth_header.startswith("Bearer "):
        token = auth_header[7:]  # 移除 "Bearer " 前缀
    else:
        # 如果没有 Authorization 头部，尝试从查询参数获取
        token = request.query_params.get("token")

    payload = auth_manager.verify_jwt_token(token)
    user_id = payload.get("user_id", None)
    if not user_id:
        raise HTTPException(status_code=401, detail="Invalid user")
    user = await task_manager.query_user(user_id)
    if user is None or user["user_id"] != user_id:
        raise HTTPException(status_code=401, detail="Invalid user")
    return user


async def verify_worker_access(credentials: HTTPAuthorizationCredentials = Depends(security)):
    token = credentials.credentials
    if not auth_manager.verify_worker_token(token):
        raise HTTPException(status_code=403, detail="Invalid worker token")
    return True


def error_response(e, code):
    return JSONResponse({"message": f"error: {e}!"}, status_code=code)


def guess_file_type(name, default_type):
    content_type, _ = mimetypes.guess_type(name)
    if content_type is None:
        content_type = default_type
    return content_type


@app.get("/", response_class=HTMLResponse)
async def root():
    with open(os.path.join(static_dir, "index.html"), "r", encoding="utf-8") as f:
        return HTMLResponse(content=f.read())


@app.get("/auth/login/github")
async def github_auth(request: Request):
    client_id = auth_manager.github_client_id
    redirect_uri = f"{request.base_url}"
    auth_url = f"https://github.com/login/oauth/authorize?client_id={client_id}&redirect_uri={redirect_uri}"
    return {"auth_url": auth_url}


@app.get("/auth/callback/github")
async def github_callback(request: Request):
    try:
        code = request.query_params.get("code")
        if not code:
            return error_response("Missing authorization code", 400)
        user_info = await auth_manager.auth_github(code)
        user_id = await task_manager.create_user(user_info)
        user_info["user_id"] = user_id
        access_token = auth_manager.create_jwt_token(user_info)
        logger.info(f"GitHub callback: user_info: {user_info}, access_token: {access_token}")
        return {"access_token": access_token, "user_info": user_info}
    except Exception as e:
        traceback.print_exc()
        return error_response(str(e), 500)


@app.get("/auth/login/google")
async def google_auth(request: Request):
    client_id = auth_manager.google_client_id
    redirect_uri = auth_manager.google_redirect_uri
    auth_url = f"https://accounts.google.com/o/oauth2/v2/auth?client_id={client_id}&redirect_uri={redirect_uri}&response_type=code&scope=openid%20email%20profile&access_type=offline"
    logger.info(f"Google auth: auth_url: {auth_url}")
    return {"auth_url": auth_url}


@app.get("/auth/callback/google")
async def google_callback(request: Request):
    try:
        code = request.query_params.get("code")
        if not code:
            return error_response("Missing authorization code", 400)
        user_info = await auth_manager.auth_google(code)
        user_id = await task_manager.create_user(user_info)
        user_info["user_id"] = user_id
        access_token = auth_manager.create_jwt_token(user_info)
        logger.info(f"Google callback: user_info: {user_info}, access_token: {access_token}")
        return {"access_token": access_token, "user_info": user_info}
    except Exception as e:
        traceback.print_exc()
        return error_response(str(e), 500)


@app.get("/auth/login/sms")
async def sms_auth(request: Request):
    try:
        phone_number = request.query_params.get("phone_number")
        if not phone_number:
            return error_response("Missing phone number", 400)
        ok = await auth_manager.send_sms(phone_number)
        if not ok:
            return error_response("SMS send failed", 400)
        return {"msg": "SMS send successfully"}
    except Exception as e:
        traceback.print_exc()
        return error_response(str(e), 500)


@app.get("/auth/callback/sms")
async def sms_callback(request: Request):
    try:
        phone_number = request.query_params.get("phone_number")
        verify_code = request.query_params.get("verify_code")
        if not phone_number or not verify_code:
            return error_response("Missing phone number or verify code", 400)
        user_info = await auth_manager.check_sms(phone_number, verify_code)
        if not user_info:
            return error_response("SMS verify failed", 400)

        user_id = await task_manager.create_user(user_info)
        user_info["user_id"] = user_id
        access_token = auth_manager.create_jwt_token(user_info)
        logger.info(f"SMS callback: user_info: {user_info}, access_token: {access_token}")
        return {"access_token": access_token, "user_info": user_info}

    except Exception as e:
        traceback.print_exc()
        return error_response(str(e), 500)


async def prepare_subtasks(task_id):
    # schedule next subtasks and pend, put to message queue
    subtasks = await task_manager.next_subtasks(task_id)
    for sub in subtasks:
        logger.info(f"Prepare ready subtask: ({task_id}, {sub['worker_name']})")
        r = await queue_manager.put_subtask(sub)
        assert r, "put subtask to queue error"
        await server_monitor.pending_subtasks_add(sub["queue"], sub["task_id"])


def format_task(task):
    task["status"] = task["status"].name
    task["model_cls"] = model_pipelines.outer_model_name(task["model_cls"])


@app.get("/api/v1/model/list")
async def api_v1_model_list(user=Depends(verify_user_access)):
    try:
        return {"models": model_pipelines.get_model_lists()}
    except Exception as e:
        traceback.print_exc()
        return error_response(str(e), 500)


@app.post("/api/v1/task/submit")
async def api_v1_task_submit(request: Request, user=Depends(verify_user_access)):
    task_id = None
    try:
        msg = await server_monitor.check_user_busy(user["user_id"], active_new_task=True)
        if msg is not True:
            return error_response(msg, 400)
        params = await request.json()
        keys = [params.pop("task"), params.pop("model_cls"), params.pop("stage")]
        keys[1] = model_pipelines.inner_model_name(keys[1])
        assert len(params["prompt"]) > 0, "valid prompt is required"

        # get worker infos, model input names
        workers = model_pipelines.get_workers(keys)
        inputs = model_pipelines.get_inputs(keys)
        outputs = model_pipelines.get_outputs(keys)
        types = model_pipelines.get_types(keys)
        check_params(params, inputs, outputs, types)

        # check if task can be published to queues
        queues = [v["queue"] for v in workers.values()]
        wait_time = await server_monitor.check_queue_busy(keys, queues)
        if wait_time is None:
            return error_response(f"Queue busy, please try again later", 500)

        # process multimodal inputs data
        inputs_data = await load_inputs(params, inputs, types)

        # init task
        task_id = await task_manager.create_task(keys, workers, params, inputs, outputs, user["user_id"])
        logger.info(f"Submit task: {task_id} {params}")

        # save multimodal inputs data
        for inp, data in inputs_data.items():
            await data_manager.save_bytes(data, data_name(inp, task_id))

        await prepare_subtasks(task_id)
        return {"task_id": task_id, "workers": workers, "params": params, "wait_time": wait_time}

    except Exception as e:
        traceback.print_exc()
        if task_id:
            await task_manager.finish_subtasks(task_id, TaskStatus.FAILED, fail_msg=f"submit failed: {e}")
        return error_response(str(e), 500)


@app.get("/api/v1/task/query")
async def api_v1_task_query(request: Request, user=Depends(verify_user_access)):
    try:
        # 检查是否有task_ids参数（批量查询）
        if "task_ids" in request.query_params:
            task_ids = request.query_params["task_ids"].split(",")
            tasks = []
            for task_id in task_ids:
                task_id = task_id.strip()
                if task_id:
                    task, subtasks = await task_manager.query_task(task_id, user["user_id"], only_task=False)
                    if task is not None:
                        task["subtasks"] = await server_monitor.format_subtask(subtasks)
                        format_task(task)
                        tasks.append(task)
            return {"tasks": tasks}

        # 单个任务查询
        task_id = request.query_params["task_id"]
        task, subtasks = await task_manager.query_task(task_id, user["user_id"], only_task=False)
        if task is None:
            return error_response(f"Task {task_id} not found", 404)
        task["subtasks"] = await server_monitor.format_subtask(subtasks)
        format_task(task)
        return task
    except Exception as e:
        traceback.print_exc()
        return error_response(str(e), 500)


@app.get("/api/v1/task/list")
async def api_v1_task_list(request: Request, user=Depends(verify_user_access)):
    try:
        user_id = user["user_id"]
        page = int(request.query_params.get("page", 1))
        page_size = int(request.query_params.get("page_size", 10))
        assert page > 0 and page_size > 0, "page and page_size must be greater than 0"
        status_filter = request.query_params.get("status", None)

        query_params = {"user_id": user_id}
        if status_filter and status_filter != "ALL":
            query_params["status"] = TaskStatus[status_filter.upper()]

        total_tasks = await task_manager.list_tasks(count=True, **query_params)
        total_pages = (total_tasks + page_size - 1) // page_size
        page_info = {"page": page, "page_size": page_size, "total": total_tasks, "total_pages": total_pages}
        if page > total_pages:
            return {"tasks": [], "pagination": page_info}

        query_params["offset"] = (page - 1) * page_size
        query_params["limit"] = page_size

        tasks = await task_manager.list_tasks(**query_params)
        for task in tasks:
            format_task(task)

        return {"tasks": tasks, "pagination": page_info}
    except Exception as e:
        traceback.print_exc()
        return error_response(str(e), 500)


@app.get("/api/v1/task/result_url")
async def api_v1_task_result_url(request: Request, user=Depends(verify_user_access)):
    try:
        name = request.query_params["name"]
        task_id = request.query_params["task_id"]
        task = await task_manager.query_task(task_id, user_id=user["user_id"])
        assert task is not None, f"Task {task_id} not found"
        assert task["status"] == TaskStatus.SUCCEED, f"Task {task_id} not succeed"
        assert name in task["outputs"], f"Output {name} not found in task {task_id}"
        assert name not in task["params"], f"Output {name} is a stream"

        url = await data_manager.presign_url(task["outputs"][name])
        if url is None:
            url = f"./assets/task/result?task_id={task_id}&name={name}"
        return {"url": url}

    except Exception as e:
        traceback.print_exc()
        return error_response(str(e), 500)


@app.get("/api/v1/task/input_url")
async def api_v1_task_input_url(request: Request, user=Depends(verify_user_access)):
    try:
        name = request.query_params["name"]
        task_id = request.query_params["task_id"]
        task = await task_manager.query_task(task_id, user_id=user["user_id"])
        assert task is not None, f"Task {task_id} not found"
        assert name in task["inputs"], f"Input {name} not found in task {task_id}"
        assert name not in task["params"], f"Input {name} is a stream"

        url = await data_manager.presign_url(task["inputs"][name])
        if url is None:
            url = f"./assets/task/input?task_id={task_id}&name={name}"
        return {"url": url}

    except Exception as e:
        traceback.print_exc()
        return error_response(str(e), 500)


@app.get("/assets/task/result")
async def assets_task_result(request: Request, user=Depends(verify_user_access_from_query)):
    try:
        name = request.query_params["name"]
        task_id = request.query_params["task_id"]
        task = await task_manager.query_task(task_id, user_id=user["user_id"])
        assert task is not None, f"Task {task_id} not found"
        assert task["status"] == TaskStatus.SUCCEED, f"Task {task_id} not succeed"
        assert name in task["outputs"], f"Output {name} not found in task {task_id}"
        assert name not in task["params"], f"Output {name} is a stream"
        data = await data_manager.load_bytes(task["outputs"][name])

        #  set correct Content-Type
        content_type = guess_file_type(name, "application/octet-stream")
        headers = {"Content-Disposition": f'attachment; filename="{name}"'}
        headers["Cache-Control"] = "public, max-age=3600"
        return Response(content=data, media_type=content_type, headers=headers)

    except Exception as e:
        traceback.print_exc()
        return error_response(str(e), 500)


@app.get("/assets/task/input")
async def assets_task_input(request: Request, user=Depends(verify_user_access_from_query)):
    try:
        name = request.query_params["name"]
        task_id = request.query_params["task_id"]
        task = await task_manager.query_task(task_id, user_id=user["user_id"])
        assert task is not None, f"Task {task_id} not found"
        assert name in task["inputs"], f"Input {name} not found in task {task_id}"
        assert name not in task["params"], f"Input {name} is a stream"
        data = await data_manager.load_bytes(task["inputs"][name])

        #  set correct Content-Type
        content_type = guess_file_type(name, "application/octet-stream")
        headers = {"Content-Disposition": f'attachment; filename="{name}"'}
        headers["Cache-Control"] = "public, max-age=3600"
        return Response(content=data, media_type=content_type, headers=headers)

    except Exception as e:
        traceback.print_exc()
        return error_response(str(e), 500)


@app.get("/api/v1/task/cancel")
async def api_v1_task_cancel(request: Request, user=Depends(verify_user_access)):
    try:
        task_id = request.query_params["task_id"]
        ret = await task_manager.cancel_task(task_id, user_id=user["user_id"])
        logger.warning(f"Task {task_id} cancelled: {ret}")
        if ret is True:
            return {"msg": "Task cancelled successfully"}
        else:
            return error_response({"error": f"Task {task_id} cancel failed: {ret}"}, 400)
    except Exception as e:
        traceback.print_exc()
        return error_response(str(e), 500)


@app.get("/api/v1/task/resume")
async def api_v1_task_resume(request: Request, user=Depends(verify_user_access)):
    try:
        task_id = request.query_params["task_id"]

        task = await task_manager.query_task(task_id, user_id=user["user_id"])
        keys = [task["task_type"], task["model_cls"], task["stage"]]
        if not model_pipelines.check_item_by_keys(keys):
            return error_response(f"Model {keys} is not supported now, please submit a new task", 400)

        ret = await task_manager.resume_task(task_id, user_id=user["user_id"], all_subtask=False)
        if ret is True:
            await prepare_subtasks(task_id)
            return {"msg": "ok"}
        else:
            return error_response(f"Task {task_id} resume failed: {ret}", 400)
    except Exception as e:
        traceback.print_exc()
        return error_response(str(e), 500)


@app.delete("/api/v1/task/delete")
async def api_v1_task_delete(request: Request, user=Depends(verify_user_access)):
    try:
        task_id = request.query_params["task_id"]

        task = await task_manager.query_task(task_id, user["user_id"], only_task=True)
        if not task:
            return error_response("Task not found", 404)

        if task["status"] not in FinishedStatus:
            return error_response("Only finished tasks can be deleted", 400)

        # delete task record
        success = await task_manager.delete_task(task_id, user["user_id"])
        if success:
            logger.info(f"Task {task_id} deleted by user {user['user_id']}")
            return JSONResponse({"message": "Task deleted successfully"})
        else:
            return error_response("Failed to delete task", 400)
    except Exception as e:
        traceback.print_exc()
        return error_response(str(e), 500)


@app.post("/api/v1/worker/fetch")
async def api_v1_worker_fetch(request: Request, valid=Depends(verify_worker_access)):
    try:
        params = await request.json()
        logger.info(f"Worker fetching: {params}")
        keys = params.pop("worker_keys")
        identity = params.pop("worker_identity")
        max_batch = params.get("max_batch", 1)
        timeout = params.get("timeout", 5)

        # check client disconnected
        async def check_client(request, fetch_task, identity, queue):
            while True:
                msg = await request.receive()
                if msg["type"] == "http.disconnect":
                    logger.warning(f"Worker {identity} {queue} disconnected, req: {request.client}, {msg}")
                    fetch_task.cancel()
                    await server_monitor.worker_update(queue, identity, WorkerStatus.DISCONNECT)
                    return
                await asyncio.sleep(1)

        # get worker info
        worker = model_pipelines.get_worker(keys)
        await server_monitor.worker_update(worker["queue"], identity, WorkerStatus.FETCHING)

        fetch_task = asyncio.create_task(queue_manager.get_subtasks(worker["queue"], max_batch, timeout))
        check_task = asyncio.create_task(check_client(request, fetch_task, identity, worker["queue"]))
        try:
            subtasks = await asyncio.wait_for(fetch_task, timeout=timeout)
        except asyncio.TimeoutError:
            subtasks = []
            fetch_task.cancel()
        check_task.cancel()

        subtasks = [] if subtasks is None else subtasks
        for sub in subtasks:
            await server_monitor.pending_subtasks_sub(sub["queue"], sub["task_id"])
        valid_subtasks = await task_manager.run_subtasks(subtasks, identity)
        valids = [sub["task_id"] for sub in valid_subtasks]

        if len(valid_subtasks) > 0:
            await server_monitor.worker_update(worker["queue"], identity, WorkerStatus.FETCHED)
            logger.info(f"Worker {identity} {keys} {request.client} fetched {valids}")
        else:
            await server_monitor.worker_update(worker["queue"], identity, WorkerStatus.DISCONNECT)
        return {"subtasks": valid_subtasks}

    except Exception as e:
        traceback.print_exc()
        return error_response(str(e), 500)


@app.post("/api/v1/worker/report")
async def api_v1_worker_report(request: Request, valid=Depends(verify_worker_access)):
    try:
        params = await request.json()
        logger.info(f"{params}")
        task_id = params.pop("task_id")
        worker_name = params.pop("worker_name")
        status = TaskStatus[params.pop("status")]
        identity = params.pop("worker_identity")
        queue = params.pop("queue")
        fail_msg = params.pop("fail_msg", None)
        await server_monitor.worker_update(queue, identity, WorkerStatus.REPORT)

        ret = await task_manager.finish_subtasks(task_id, status, worker_identity=identity, worker_name=worker_name, fail_msg=fail_msg, should_running=True)

        # not all subtasks finished, prepare new ready subtasks
        if ret not in [TaskStatus.SUCCEED, TaskStatus.FAILED]:
            await prepare_subtasks(task_id)

        # all subtasks succeed, delete temp data
        elif ret == TaskStatus.SUCCEED:
            logger.info(f"Task {task_id} succeed")
            task = await task_manager.query_task(task_id)
            keys = [task["task_type"], task["model_cls"], task["stage"]]
            temps = model_pipelines.get_temps(keys)
            for temp in temps:
                type = model_pipelines.get_type(temp)
                name = data_name(temp, task_id)
                await data_manager.get_delete_func(type)(name)

        elif ret == TaskStatus.FAILED:
            logger.warning(f"Task {task_id} failed")

        return {"msg": "ok"}

    except Exception as e:
        traceback.print_exc()
        return error_response(str(e), 500)


@app.post("/api/v1/worker/ping/subtask")
async def api_v1_worker_ping_subtask(request: Request, valid=Depends(verify_worker_access)):
    try:
        params = await request.json()
        logger.info(f"{params}")
        task_id = params.pop("task_id")
        worker_name = params.pop("worker_name")
        identity = params.pop("worker_identity")
        queue = params.pop("queue")

        task = await task_manager.query_task(task_id)
        if task is None or task["status"] != TaskStatus.RUNNING:
            return {"msg": "delete"}

        assert await task_manager.ping_subtask(task_id, worker_name, identity)
        await server_monitor.worker_update(queue, identity, WorkerStatus.PING)
        return {"msg": "ok"}

    except Exception as e:
        traceback.print_exc()
        return error_response(str(e), 500)


@app.get("/metrics")
async def api_v1_monitor_metrics():
    try:
        return Response(content=metrics_monitor.get_metrics(), media_type="text/plain")
    except Exception as e:
        traceback.print_exc()
        return error_response(str(e), 500)


@app.get("/api/v1/template/asset_url/{template_type}/{filename}")
async def api_v1_template_asset_url(template_type: str, filename: str):
    """get template asset URL - no authentication required"""
    try:
        url = await data_manager.presign_template_url(template_type, filename)
        if url is None:
            url = f"./assets/template/{template_type}/{filename}"
        headers = {"Cache-Control": "public, max-age=3600"}
        return Response(content=json.dumps({"url": url}), media_type="application/json", headers=headers)
    except Exception as e:
        traceback.print_exc()
        return error_response(str(e), 500)


# Template API endpoints
@app.get("/assets/template/{template_type}/{filename}")
async def assets_template(template_type: str, filename: str):
    """get template file - no authentication required"""
    try:
        if not await data_manager.template_file_exists(template_type, filename):
            return error_response(f"template file {template_type} {filename} not found", 404)
        data = await data_manager.load_template_file(template_type, filename)

        # set media type according to file type
        if template_type == "images":
            if filename.lower().endswith(".png"):
                media_type = "image/png"
            elif filename.lower().endswith((".jpg", ".jpeg")):
                media_type = "image/jpeg"
            else:
                media_type = "application/octet-stream"
        elif template_type == "audios":
            if filename.lower().endswith(".mp3"):
                media_type = "audio/mpeg"
            elif filename.lower().endswith(".wav"):
                media_type = "audio/wav"
            else:
                media_type = "application/octet-stream"
        elif template_type == "videos":
            if filename.lower().endswith(".mp4"):
                media_type = "video/mp4"
            elif filename.lower().endswith(".webm"):
                media_type = "video/webm"
            elif filename.lower().endswith(".avi"):
                media_type = "video/x-msvideo"
            else:
                media_type = "video/mp4"  # default to mp4
        else:
            media_type = "application/octet-stream"

        headers = {"Cache-Control": "public, max-age=3600"}
        return Response(content=data, media_type=media_type, headers=headers)
    except Exception as e:
        traceback.print_exc()
        return error_response(str(e), 500)


@app.get("/api/v1/template/list")
async def api_v1_template_list(request: Request):
    """get template file list (support pagination) - no authentication required"""
    try:
        # check page params
        page = int(request.query_params.get("page", 1))
        page_size = int(request.query_params.get("page_size", 12))
        if page < 1 or page_size < 1:
            return error_response("page and page_size must be greater than 0", 400)
        # limit page size
        page_size = min(page_size, 100)

        all_images = await data_manager.list_template_files("images")
        all_audios = await data_manager.list_template_files("audios")
        all_videos = await data_manager.list_template_files("videos")
        all_images = [] if all_images is None else all_images
        all_audios = [] if all_audios is None else all_audios
        all_videos = [] if all_videos is None else all_videos

        # page info
        total_images = len(all_images)
        total_audios = len(all_audios)
        total_videos = len(all_videos)
        total_pages = (max(total_images, total_audios, total_videos) + page_size - 1) // page_size

        paginated_image_templates = []
        paginated_audio_templates = []
        paginated_video_templates = []

        if page <= total_pages:
            start_idx = (page - 1) * page_size
            end_idx = start_idx + page_size

            async def handle_media(media_type, media_names, paginated_media_templates):
                media_names.sort(key=lambda x: x)
                for media_name in media_names[start_idx:end_idx]:
                    url = await data_manager.presign_template_url(media_type, media_name)
                    if url is None:
                        url = f"./assets/template/{media_type}/{media_name}"
                    paginated_media_templates.append({"filename": media_name, "url": url})

            await handle_media("images", all_images, paginated_image_templates)
            await handle_media("audios", all_audios, paginated_audio_templates)
            await handle_media("videos", all_videos, paginated_video_templates)

        return {
            "templates": {"images": paginated_image_templates, "audios": paginated_audio_templates, "videos": paginated_video_templates},
            "pagination": {"page": page, "page_size": page_size, "total": max(total_images, total_audios), "total_pages": total_pages},
        }
    except Exception as e:
        traceback.print_exc()
        return error_response(str(e), 500)


@app.get("/api/v1/template/tasks")
async def api_v1_template_tasks(request: Request):
    """get template task list (support pagination) - no authentication required"""
    try:
        # check page params
        page = int(request.query_params.get("page", 1))
        page_size = int(request.query_params.get("page_size", 12))
        category = request.query_params.get("category", None)
        search = request.query_params.get("search", None)
        if page < 1 or page_size < 1:
            return error_response("page and page_size must be greater than 0", 400)
        # limit page size
        page_size = min(page_size, 100)

        all_templates = []
        all_categories = set()
        template_files = await data_manager.list_template_files("tasks")
        template_files = [] if template_files is None else template_files

        for template_file in template_files:
            try:
                bytes_data = await data_manager.load_template_file("tasks", template_file)
                template_data = json.loads(bytes_data)
<<<<<<< HEAD
                all_categories.update(template_data["task"]["tags"])
                if category and category not in template_data["task"]["tags"]:
=======
                template_data["task"]["model_cls"] = model_pipelines.outer_model_name(template_data["task"]["model_cls"])
                all_categories.update(template_data["task"]["tags"])
                if category is not None and category != "all" and category not in template_data["task"]["tags"]:
>>>>>>> e63b7d65
                    continue
                if search and search not in template_data["task"]["params"]["prompt"] + template_data["task"]["params"]["negative_prompt"] + template_data["task"][
                    "model_cls"
                ] + template_data["task"]["stage"] + template_data["task"]["task_type"] + ",".join(template_data["task"]["tags"]):
                    continue
                all_templates.append(template_data["task"])
            except Exception as e:
                logger.warning(f"Failed to load template file {template_file}: {e}")

        # page info
        total_templates = len(all_templates)
        total_pages = (total_templates + page_size - 1) // page_size
        paginated_templates = []

        if page <= total_pages:
            start_idx = (page - 1) * page_size
            end_idx = start_idx + page_size
            paginated_templates = all_templates[start_idx:end_idx]

        return {"templates": paginated_templates, "pagination": {"page": page, "page_size": page_size, "total": total_templates, "total_pages": total_pages}, "categories": list(all_categories)}
<<<<<<< HEAD

    except Exception as e:
        traceback.print_exc()
        return error_response(str(e), 500)
=======
>>>>>>> e63b7d65


@app.get("/api/v1/template/{template_id}")
async def api_v1_template_get(template_id: str, user=None):
    """获取单个模板数据"""
    try:
        # 从模板文件中加载数据
        template_files = await data_manager.list_template_files("tasks")
        template_files = [] if template_files is None else template_files
        
        for template_file in template_files:
            try:
                bytes_data = await data_manager.load_template_file("tasks", template_file)
                template_data = json.loads(bytes_data)
                if template_data["task"]["task_id"] == template_id:
                    return template_data["task"]
            except Exception as e:
                logger.warning(f"Failed to load template file {template_file}: {e}")
                continue
        
        return error_response("Template not found", 404)
        
    except Exception as e:
        traceback.print_exc()
        return error_response(str(e), 500)


@app.post("/api/v1/share/create")
async def api_v1_share_create(request: Request, user=Depends(verify_user_access)):
    """创建分享链接"""
    try:
        params = await request.json()
        task_id = params.get("task_id")
        share_type = params.get("share_type", "task")  # "task" 或 "template" (模板和灵感分享是同一个)
        
        if not task_id:
            return error_response("task_id is required", 400)
        
        # 根据分享类型验证数据
        if share_type == "template":
            # 验证模板是否存在
            template = await api_v1_template_get(task_id, user)
            if isinstance(template, dict) and "message" in template:
                return error_response("Template not found", 404)
        else:
            # 验证任务是否存在且属于当前用户
            task = await task_manager.query_task(task_id, user["user_id"], only_task=True)
            if not task:
                return error_response("Task not found", 404)
        
        # 生成分享ID (使用任务ID和类型的hash值)
        import hashlib
        share_id = hashlib.md5(f"{task_id}_{share_type}_{user['user_id']}".encode()).hexdigest()[:16]
        
        # 保存分享数据到任务管理器
        await task_manager.create_share_link(share_id, task_id, user["user_id"], share_type)
        
        return {"share_id": share_id, "share_url": f"/share/{share_id}"}
        
    except Exception as e:
        traceback.print_exc()
        return error_response(str(e), 500)


@app.get("/api/v1/share/{share_id}")
async def api_v1_share_get(share_id: str):
    """获取分享数据 (无需验证)"""
    try:
        # 获取分享数据
        share_data = await task_manager.get_share_data(share_id)
        if not share_data:
            return error_response("Share not found", 404)
        
        task_id = share_data["task_id"]
        share_type = share_data.get("share_type", "task")
        
        # 根据分享类型获取数据
        if share_type == "template":
            # 获取模板数据
            task = await api_v1_template_get(task_id, None)  # 不需要用户验证
            if isinstance(task, dict) and "message" in task:
                return error_response("Template not found", 404)
        else:
            # 获取任务数据 (不需要用户验证)
            task = await task_manager.query_task(task_id, only_task=True)
            if not task:
                return error_response("Task not found", 404)
        
        # 获取用户信息
        user_info = await task_manager.query_user(share_data["user_id"])
        username = user_info.get("username", "用户") if user_info else "用户"
        
        # 返回统一的分享数据结构
        share_info = {
            "task_id": task_id,
            "share_type": share_type,  # "task" 或 "template" (模板和灵感分享是同一个)
            "user_id": share_data["user_id"],
            "username": username,  # 用户名
            "task_type": task["task_type"],
            "model_cls": task["model_cls"],
            "stage": task["stage"],
            "prompt": task["params"].get("prompt", ""),
            "negative_prompt": task["params"].get("negative_prompt", ""),
            "inputs": task["inputs"],
            "outputs": task["outputs"],
            "create_t": task["create_t"]
        }
        
        # 为输入素材生成可访问的URL
        if task["inputs"]:
            share_info["input_urls"] = {}
            for input_name, input_filename in task["inputs"].items():
                try:
                    if share_type == "template":
                        # 对于模板，使用模板文件URL
                        input_url = await data_manager.presign_template_url("images" if "image" in input_name else "audios", input_filename)
                        if input_url is None:
                            input_url = f"./assets/template/images/{input_filename}" if "image" in input_name else f"./assets/template/audios/{input_filename}"
                    else:
                        # 对于任务和灵感，使用任务文件URL
                        input_url = await data_manager.presign_url(input_filename)
                        if input_url is None:
                            input_url = f"./assets/task/input?task_id={task_id}&name={input_name}"
                    share_info["input_urls"][input_name] = input_url
                except Exception as e:
                    logger.warning(f"Failed to generate input URL for {input_name}: {e}")
                    share_info["input_urls"][input_name] = None
        
        # 为输出视频生成可访问的URL
        if task["outputs"] and "output_video" in task["outputs"]:
            try:
                if share_type == "template":
                    # 对于模板，使用模板文件URL
                    output_url = await data_manager.presign_template_url("videos", task["outputs"]["output_video"])
                    if output_url is None:
                        output_url = f"./assets/template/videos/{task['outputs']['output_video']}"
                else:
                    # 对于任务和灵感，使用任务文件URL
                    output_url = await data_manager.presign_url(task["outputs"]["output_video"])
                    if output_url is None:
                        output_url = f"./assets/task/result?task_id={task_id}&name=output_video"
                share_info["output_video_url"] = output_url
            except Exception as e:
                logger.warning(f"Failed to generate output video URL: {e}")
                share_info["output_video_url"] = None
        
        return share_info
        
    except Exception as e:
        traceback.print_exc()
        return error_response(str(e), 500)

# 所有未知路由 fallback 到 index.html (必须在所有API路由之后)
@app.get("/{full_path:path}", response_class=HTMLResponse)
async def vue_fallback(full_path: str):
    index_path = os.path.join(static_dir, "index.html")
    if os.path.exists(index_path):
        return FileResponse(index_path)
    return HTMLResponse("<h1>Frontend not found</h1>", status_code=404)

# =========================
# Main Entry
# =========================

if __name__ == "__main__":
    ProcessManager.register_signal_handler()
    parser = argparse.ArgumentParser()

    cur_dir = os.path.dirname(os.path.abspath(__file__))
    base_dir = os.path.abspath(os.path.join(cur_dir, "../../.."))
    dft_pipeline_json = os.path.join(base_dir, "configs/model_pipeline.json")
    dft_task_url = os.path.join(base_dir, "local_task")
    dft_data_url = os.path.join(base_dir, "local_data")
    dft_queue_url = os.path.join(base_dir, "local_queue")

    parser.add_argument("--pipeline_json", type=str, default=dft_pipeline_json)
    parser.add_argument("--task_url", type=str, default=dft_task_url)
    parser.add_argument("--data_url", type=str, default=dft_data_url)
    parser.add_argument("--queue_url", type=str, default=dft_queue_url)
    parser.add_argument("--redis_url", type=str, default="")
    parser.add_argument("--template_dir", type=str, default="")
    parser.add_argument("--ip", type=str, default="0.0.0.0")
    parser.add_argument("--port", type=int, default=8080)
    args = parser.parse_args()
    logger.info(f"args: {args}")

    model_pipelines = Pipeline(args.pipeline_json)
    auth_manager = AuthManager()
    if args.task_url.startswith("/"):
        task_manager = LocalTaskManager(args.task_url, metrics_monitor)
    elif args.task_url.startswith("postgresql://"):
        task_manager = PostgresSQLTaskManager(args.task_url, metrics_monitor)
    else:
        raise NotImplementedError
    if args.data_url.startswith("/"):
        data_manager = LocalDataManager(args.data_url, args.template_dir)
    elif args.data_url.startswith("{"):
        data_manager = S3DataManager(args.data_url, args.template_dir)
    else:
        raise NotImplementedError
    if args.queue_url.startswith("/"):
        queue_manager = LocalQueueManager(args.queue_url)
    elif args.queue_url.startswith("amqp://"):
        queue_manager = RabbitMQQueueManager(args.queue_url)
    else:
        raise NotImplementedError
    if args.redis_url:
        server_monitor = RedisServerMonitor(model_pipelines, task_manager, queue_manager, args.redis_url)
    else:
        server_monitor = ServerMonitor(model_pipelines, task_manager, queue_manager)

    uvicorn.run(app, host=args.ip, port=args.port, reload=False, workers=1)<|MERGE_RESOLUTION|>--- conflicted
+++ resolved
@@ -763,14 +763,9 @@
             try:
                 bytes_data = await data_manager.load_template_file("tasks", template_file)
                 template_data = json.loads(bytes_data)
-<<<<<<< HEAD
+                template_data["task"]["model_cls"] = model_pipelines.outer_model_name(template_data["task"]["model_cls"])
                 all_categories.update(template_data["task"]["tags"])
                 if category and category not in template_data["task"]["tags"]:
-=======
-                template_data["task"]["model_cls"] = model_pipelines.outer_model_name(template_data["task"]["model_cls"])
-                all_categories.update(template_data["task"]["tags"])
-                if category is not None and category != "all" and category not in template_data["task"]["tags"]:
->>>>>>> e63b7d65
                     continue
                 if search and search not in template_data["task"]["params"]["prompt"] + template_data["task"]["params"]["negative_prompt"] + template_data["task"][
                     "model_cls"
@@ -791,13 +786,10 @@
             paginated_templates = all_templates[start_idx:end_idx]
 
         return {"templates": paginated_templates, "pagination": {"page": page, "page_size": page_size, "total": total_templates, "total_pages": total_pages}, "categories": list(all_categories)}
-<<<<<<< HEAD
-
-    except Exception as e:
-        traceback.print_exc()
-        return error_response(str(e), 500)
-=======
->>>>>>> e63b7d65
+
+    except Exception as e:
+        traceback.print_exc()
+        return error_response(str(e), 500)
 
 
 @app.get("/api/v1/template/{template_id}")
