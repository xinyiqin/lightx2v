<!DOCTYPE html>
<html lang="zh-CN">

<head>
    <meta charset="UTF-8">
    <meta name="viewport" content="width=device-width, initial-scale=1.0">
    <title>LightX2V</title>
    <link rel="icon" type="image/png" href="/icon/logoblack.png">
    <link rel="shortcut icon" type="image/png" href="/icon/logoblack.png">
    <link rel="apple-touch-icon" href="/icon/logoblack.png">
    <script src="https://cdn.tailwindcss.com"></script>
    <!-- 主要图标库 -->
    <link href="https://cdn.bootcdn.net/ajax/libs/font-awesome/6.4.0/css/all.min.css" rel="stylesheet">
    <!-- 备用图标库 -->
    <link href="https://cdnjs.cloudflare.com/ajax/libs/font-awesome/6.4.0/css/all.min.css" rel="stylesheet"
        media="print" onload="this.media='all'">
    <!-- 本地备用图标（如果CDN都失败） -->
    <script>
        tailwind.config = {
            theme: {
                extend: {
                    colors: {
                        primary: '#9a72ff', // 主紫色
                        secondary: '#1b1240', // 深紫色背景
                        accent: '#b78bff', // 亮紫色强调
                        dark: '#0b0a20', // 深色背景
                        'dark-light': '#0f0e22', // 稍亮的深色
                        'laser-purple': '#d2c1ff', // 激光紫色
                        'neon-purple': '#a88bff', // 霓虹紫色
                        'electric-purple': '#8e88ff', // 电光紫色
                    },
                    fontFamily: {
                        inter: ['Inter', 'sans-serif'],
                    },
                    boxShadow: {
                        'neon': '0 0 10px rgba(154, 114, 255, 0.5), 0 0 20px rgba(154, 114, 255, 0.3)',
                        'neon-lg': '0 0 15px rgba(154, 114, 255, 0.7), 0 0 30px rgba(154, 114, 255, 0.5)',
                        'laser': '0 0 20px rgba(154, 114, 255, 0.8), 0 0 40px rgba(154, 114, 255, 0.6), ' +
                                '0 0 60px rgba(154, 114, 255, 0.4), 0 0 80px rgba(154, 114, 255, 0.2)',
                        'laser-intense': '0 0 25px rgba(154, 114, 255, 0.9), 0 0 50px rgba(154, 114, 255, 0.7), ' +
                                        '0 0 75px rgba(154, 114, 255, 0.5), 0 0 100px rgba(154, 114, 255, 0.3), ' +
                                        '0 0 125px rgba(154, 114, 255, 0.1)',
                        'electric': '0 0 15px rgba(124, 106, 255, 0.8), 0 0 30px rgba(124, 106, 255, 0.6), 0 0 45px rgba(124, 106, 255, 0.4)'
                    }
                }
            }
        }
    </script>
    <style type="text/tailwindcss">

        [v-cloak] { display: none; }

        /* 减少登录页面闪烁 */
        .login-container {
            transition: opacity 0.3s ease-in-out;
        }

        .main-container {
            transition: opacity 0.3s ease-in-out;
        }

        /* 防止翻译闪烁 */
        .app-loading {
            opacity: 0;
            transition: opacity 0.2s ease-in-out;
        }

        .app-loaded {
            opacity: 1;
        }
        /* 确保html和body能够正确填充 */
        html {
            height: 100%;
        }

        /* 确保body和app容器能够正确填充 */
        body {
            margin: 0;
            padding: 0;
            width: 125vw;
            height: 125vh;
            overflow-x: hidden;
            overflow-y: auto;
            /* 整体缩放80% */
            transform: scale(0.8);
            transform-origin: top left;
        }

        @layer utilities {
            .content-auto {
                content-visibility: auto;
            }
            .text-gradient {
                background-clip: text;
                -webkit-background-clip: text;
                -webkit-text-fill-color: transparent;
            }
            /* 新增渐变图标颜色类 */
            .text-gradient-icon {
                background: linear-gradient(135deg, #d2c1ff, #a88bff, #8e88ff);
                -webkit-background-clip: text;
                background-clip: text;
                -webkit-text-fill-color: transparent;
            }
            .scrollbar-thin {
                scrollbar-width: thin;
            }
            .scrollbar-thin::-webkit-scrollbar {
                width: 6px;
                height: 6px;
            }
            .scrollbar-thin::-webkit-scrollbar-thumb {
                background-color: rgba(210, 193, 255, 0.6);
                border-radius: 3px;
            }
            .scrollbar-thin::-webkit-scrollbar-track {
                background-color: rgba(31, 41, 55, 0.3);
                border-radius: 3px;
            }
            .scrollbar-thin::-webkit-scrollbar-thumb:hover {
                background-color: rgba(210, 193, 255, 0.8);
            }

            /* 自定义滚动条颜色 */
            .scrollbar-thumb-laser-purple\/30::-webkit-scrollbar-thumb {
                background-color: rgba(168, 85, 247, 0.3);
            }
            .scrollbar-track-gray-800\/30::-webkit-scrollbar-track {
                background-color: rgba(31, 41, 55, 0.3);
            }

            /* 历史任务区域滚动条样式 - 与主内容区域保持一致 */
            .history-tasks-scroll::-webkit-scrollbar {
                width: 8px !important;
            }

            .history-tasks-scroll::-webkit-scrollbar-track {
                background: rgba(27, 18, 64, 0.3) !important;
                border-radius: 4px;
            }

            .history-tasks-scroll::-webkit-scrollbar-thumb {
                background: linear-gradient(135deg, rgba(210, 193, 255, 0.8), rgba(168, 139, 255, 0.8)) !important;
                border-radius: 4px;
                border: 1px solid rgba(210, 193, 255, 0.3);
            }

            .history-tasks-scroll::-webkit-scrollbar-thumb:hover {
                background: linear-gradient(135deg, rgba(210, 193, 255, 1), rgba(168, 139, 255, 1)) !important;
            }

            /* 滚动条样式 */
            .main-scrollbar::-webkit-scrollbar {
                width: 8px;
            }
            .main-scrollbar::-webkit-scrollbar-track {
                border-radius: 4px;
            }

            .main-scrollbar::-webkit-scrollbar-thumb {
                background: linear-gradient(135deg, rgba(210, 193, 255, 0.8), rgba(168, 139, 255, 0.8));
                border-radius: 4px;
                border: 1px solid rgba(210, 193, 255, 0.3);
            }

            .main-scrollbar::-webkit-scrollbar-thumb:hover {
                background: linear-gradient(135deg, rgba(210, 193, 255, 1), rgba(168, 139, 255, 1));
            }

            /* 确保内容可以正常滚动 */
            .main-scrollbar {
                scroll-behavior: smooth;
                -webkit-overflow-scrolling: touch;
            }
            .animate-pulse-slow {
                animation: pulse 3s cubic-bezier(0.4, 0, 0.6, 0.5) infinite;
            }
            .animate-electric-pulse {
                animation: electricPulse 1.5s ease-in-out infinite;
            }
            @keyframes electricPulse {
                0%, 100% {
                    box-shadow: 0 0 15px rgba(142, 136, 255, 0.8), 0 0 30px rgba(142, 136, 255, 0.6);
                    transform: scale(1);
                }
                50% {
                    box-shadow: 0 0 25px rgba(142, 136, 255, 1), 0 0 50px rgba(142, 136, 255, 0.8), 0 0 75px rgba(142, 136, 255, 0.4);
                    transform: scale(1.02);
                }
            }
            .bg-laser-gradient {
                background: linear-gradient(135deg, #d2c1ff 0%, #a88bff 25%, #8e88ff 50%, #d2c1ff 75%, #a88bff 100%);
                background-size: 200% 200%;
                animation: gradientShift 3s ease-in-out infinite;
            }
            @keyframes gradientShift {
                0%, 100% { background-position: 0% 50%; }
                50% { background-position: 100% 50%; }
            }
            .text-laser-glow {
                text-shadow: 0 0 10px rgba(154, 114, 255, 0.8), 0 0 20px rgba(154, 114, 255, 0.6), 0 0 30px rgba(154, 114, 255, 0.4);
            }
            .border-laser {
                border-color: #d2c1ff;
                box-shadow: 0 0 15px rgba(154, 114, 255, 0.6), inset 0 0 15px rgba(154, 114, 255, 0.1);
            }
            .btn-primary{
                padding: 15px 25px;
                border-radius: 14px;
                font-weight: 500;
                font-size: 14px;
                letter-spacing: 0.2px;
                font-family: 'Inter', sans-serif;
                background: linear-gradient(135deg, #d2c1ff, #a88bff, #8e88ff);
                border: 0;
                text-decoration: none;
                box-shadow: 0 10px 30px rgba(140, 110, 255, 0.4);
                transition: transform 0.15s ease, box-shadow 0.15s ease;
            }
            .btn-primary:hover{
                transform: translateY(-1px);
                box-shadow: 0 14px 40px rgba(140, 110, 255, 0.55);
            }

            /* 修复布局问题 */
            .task-type-btn {
                padding: 0.75rem 1rem;
                font-size: 0.875rem;
                font-weight: 500;
                transition-property: color, background-color;
                transition-timing-function: cubic-bezier(0.4, 0, 0.2, 1);
                transition-duration: 150ms;
            }

            .task-type-btn:hover {
                background-color: rgba(154, 114, 255, 0.1);
            }

            .model-selection {
                display: flex;
                flex-wrap: wrap;
                gap: 0.5rem;
            }

            .upload-section {
                display: grid;
                grid-template-columns: repeat(1, minmax(0, 1fr));
                gap: 1.5rem;
                margin-bottom: 1.5rem;
            }

            @media (min-width: 768px) {
                .upload-section {
                    grid-template-columns: repeat(2, minmax(0, 1fr));
                }
            }

            .upload-area {
                position: relative;
                border: 2px dashed rgba(154, 114, 255, 0.4);
                border-radius: 0.75rem;
                padding: 1.5rem;
                text-align: center;
                justify-content: center;
                align-items: center;
                transition-property: all;
                transition-timing-function: cubic-bezier(0.4, 0, 0.2, 1);
                transition-duration: 150ms;
                cursor: pointer;
                height: 30vh;
                background-color: rgba(27, 18, 64, 0.1);
            }

            /* 光球按钮样式 */
            .floating-orb-btn {
                position: relative;
                width: 100px;
                height: 100px;
                border-radius: 50%;
                background: linear-gradient(135deg, #9a72ff, #a855f7, #ec4899);
                border: none;
                cursor: pointer;
                transition: all 0.3s ease;
                overflow: hidden;
                box-shadow: 0 4px 20px rgba(154, 114, 255, 0.4);
            }

            .floating-orb-btn:hover {
                transform: scale(1.1);
                box-shadow: 0 0 40px rgba(154, 114, 255, 0.8), 0 0 80px rgba(154, 114, 255, 0.6);
            }

            .orb-glow {
                position: absolute;
                inset: -15px;
                border-radius: 50%;
                background: radial-gradient(circle, rgba(154, 114, 255, 0.3) 0%, transparent 70%);
                animation: pulse 2s infinite;
            }

            .orb-content {
                position: relative;
                z-index: 2;
                display: flex;
                flex-direction: column;
                align-items: center;
                justify-content: center;
                height: 100%;
                color: white;
            }

            @keyframes pulse {
                0%, 100% { opacity: 0.5; transform: scale(1); }
                50% { opacity: 0.8; transform: scale(1.05); }
            }

            /* 创作区域样式 */
            .creation-area {
                opacity: 0;
                transform: scale(0.8) translateY(20px);
                pointer-events: none;
                transition: all 0.4s cubic-bezier(0.34, 1.56, 0.64, 1);
                transform-origin: center center;
            }

            .creation-area.show {
                opacity: 1;
                transform: scale(1) translateY(0);
                pointer-events: auto;
            }

            .creation-area.hide {
                opacity: 0;
                transform: scale(0.8) translateY(20px);
                pointer-events: none;
            }

            /* 提示文字淡入动画 */
            .animate-fade-in {
                animation: fadeIn 0.5s ease-in-out;
            }

            @keyframes fadeIn {
                from {
                    opacity: 0;
                    transform: translateY(10px);
                }
                to {
                    opacity: 1;
                    transform: translateY(0);
                }
            }

            /* 提示文字滚动动画 */
            .hint-fade-enter-active, .hint-fade-leave-active {
                transition: all 0.5s ease-in-out;
            }
            .hint-fade-enter-from {
                opacity: 0;
                transform: translateY(20px);
            }
            .hint-fade-leave-to {
                opacity: 0;
                transform: translateY(-20px);
            }

            .upload-area:hover {
                border-color: rgba(154, 114, 255, 0.7);
                box-shadow: 0 0 20px rgba(154, 114, 255, 0.8), 0 0 40px rgba(154, 114, 255, 0.6), 0 0 60px rgba(154, 114, 255, 0.4), 0 0 80px rgba(154, 114, 255, 0.2);
            }

            .upload-icon {
                margin: 0 auto;
                width: 4rem;
                height: 4rem;
                background-color: rgba(154, 114, 255, 0.2);
                border-radius: 9999px;
                display: flex;
                align-items: center;
                justify-content: center;
                margin-bottom: 1rem;
                transition-property: all;
                transition-timing-function: cubic-bezier(0.4, 0, 0.2, 1);
                transition-duration: 150ms;
            }

            .upload-icon {
                background-color: rgba(154, 114, 255, 0.3);
            }

            /* 图片预览占据整个上传区域 */
            .image-preview {
                position: absolute;
                top: 0;
                left: 0;
                width: 100%;
                height: 100%;
                overflow: hidden;
                z-index: 10;
                display: flex;
                align-items: center;
                justify-content: center;
                background-color: rgba(154, 114, 255, 0.1);
                cursor: pointer;
            }

            .image-preview img {
                height: 100%;
                width: auto;
                max-width: 100%;
                display: block;
                margin: 0 auto;
                object-fit: contain;
                transition: all 0.3s ease;
                background-color: rgba(154, 114, 255, 0.1);
                cursor: pointer;
            }

            /* 音频预览占据整个上传区域 */
            .audio-preview {
                position: absolute;
                top: 0;
                left: 0;
                width: 100%;
                height: 100%;
                overflow: hidden;
                z-index: 10;
                display: flex;
                align-items: center;
                justify-content: center;
                background-color: rgba(154, 114, 255, 0.1);
                cursor: pointer;
            }

            .audio-preview audio {
                width: 90%;
                height: 60px;
                max-height: 80%;
                border-radius: 0.5rem;
                background-color: rgba(27, 18, 64, 0.3);
                display: block;
            }

            /* 确保音频控件在容器中正确显示 */
            .audio-preview audio::-webkit-media-controls {
                background-color: rgba(27, 18, 64, 0.5);
                border-radius: 0.5rem;
            }

            /* 上传内容样式 */
            .upload-content {
                width: 100%;
                height: 100%;
                display: flex;
                flex-direction: column;
                align-items: center;
                justify-content: center;
            }

            .btn-close {
                position: absolute;
                top: 0.5rem;
                right: 0.5rem;
                background-color: #ef4444;
                color: white;
                border-radius: 9999px;
                width: 1.5rem;
                height: 1.5rem;
                display: flex;
                align-items: center;
                justify-content: center;
                font-size: 0.75rem;
                cursor: pointer;
                z-index: 20;
                box-shadow: 0 2px 4px rgba(0, 0, 0, 0.3);
            }

            /* 确保flexbox布局正确 */
            #app {
                display: flex;
                width: 100%;
                height: 100%;
            }

            .bg-linear-dark {
                background-color: linear-gradient(135deg, #0b0a20 0%, #1b1240 50%, #0f0e22 100%);
            }

            aside {
                flex-shrink: 0;
                width: 280px; /* 默认展开宽度 */
                min-width: 3rem; /* 最小宽度 */
                max-width: 500px; /* 最大宽度 */
                background-color: transparent;
                border-right: 1px solid rgba(154, 114, 255, 0.4);
                display: flex;
                flex-direction: column;
                transition-property: all;
                transition-timing-function: cubic-bezier(0.4, 0, 0.2, 1);
                transition-duration: 300ms;
                z-index: 10;
                position: relative;
            }

            /* 拖拽调整器 */
            .resize-handle {
                position: absolute;
                top: 0;
                right: 0;
                width: 6px;
                height: 100%;
                background: transparent;
                cursor: col-resize;
                z-index: 50;
                transition: background-color 0.2s ease;
            }

            .resize-handle:hover {
                background: rgba(154, 114, 255, 0.5);
            }

            .resize-handle:active {
                background: rgba(154, 114, 255, 0.8);
            }

            /* 确保拖拽手柄可见 */
            .resize-handle::before {
                content: '';
                position: absolute;
                top: 50%;
                right: 1px;
                width: 2px;
                height: 20px;
                background: rgba(154, 114, 255, 0.3);
                transform: translateY(-50%);
                border-radius: 1px;
            }

            /* 拖拽时的视觉反馈 */
            .resizing {
                user-select: none;
                pointer-events: none;
            }

            .resizing * {
                pointer-events: none;
            }

            main {
                flex: 1;
                display: flex;
                flex-direction: column;
                min-width: 0;
                width: calc(100% - 280px); /* 主内容区域占据剩余宽度，适应展开的侧边栏 */
                height: 100%;
            }

            /* 内容区域全屏显示 */
            .content-area {
                flex: 1;
                overflow-y: auto;
                /* background-color: #0b0a20; */
                padding: 1rem;
                width: 100%;
                min-height: 0; /* 确保flex子元素可以收缩 */
            }

            /* 任务创建面板全屏 */
            #task-creator {
                max-width: none;
                width: 90%;
            }

            #inspiration-gallery {
                max-width: none;
                width: 90%;
                padding: 0 1rem;
            }

            /* 任务详情面板全屏 */
            .task-detail-panel {
                max-width: none;
                width: 90%;
                padding: 0 0rem;
            }

            /* 上传区域全屏布局 */
            .upload-section {
                display: grid;
                grid-template-columns: repeat(auto-fit, minmax(300px, 1fr));
                gap: 2rem;
                margin-bottom: 2rem;
                width: 100%;
            }

            /* 任务类型选择全屏 */
            .task-type-selection {
                width: 100%;
                margin-bottom: 2rem;
            }

            .task-type-buttons {
                display: flex;
                width: 100%;
                border-bottom: 1px solid rgba(154, 114, 255, 0.3);
            }

            .task-type-btn {
                flex: 1;
                padding: 1rem 1.5rem;
                font-size: 1rem;
                font-weight: 500;
                transition-property: color, background-color;
                transition-timing-function: cubic-bezier(0.4, 0, 0.2, 1);
                transition-duration: 150ms;
                text-align: center;
            }

            /* 模型选择全屏 */
            .model-selection {
                display: flex;
                flex-wrap: wrap;
                gap: 1rem;
                width: 100%;
                justify-content: flex-start;
            }

            /* 提示词输入全屏 */
            .prompt-input-section {
                width: 100%;
                margin-bottom: 2rem;
            }

            .prompt-textarea {
                width: 100%;
                min-height: 150px;
                resize: vertical;
            }

            /* 历史任务区域收起样式 */
            .sidebar-collapsed .history-tasks-section {
                display: none !important;
            }

            /* 侧边栏展开样式 */
            aside {
                width: 280px !important;
            }

            .sidebar-collapsed .sidebar-content {
                display: none !important;
            }

            .sidebar-collapsed .resize-handle {
                display: none !important;
            }

            .sidebar-collapsed .user-info-section {
                display: none !important;
            }

            .sidebar-collapsed .sidebar-header {
                justify-content: center;
                padding: 1rem 0.5rem;
            }

            .sidebar-collapsed .sidebar-header h1 {
                display: none;
            }

            /* 展开状态下显示所有内容 */
            aside:not(.sidebar-collapsed) .sidebar-content {
                display: flex !important;
            }

            aside:not(.sidebar-collapsed) .resize-handle {
                display: block !important;
            }

            aside:not(.sidebar-collapsed) .sidebar-header {
                justify-content: space-between;
                padding: 1rem;
            }

            aside:not(.sidebar-collapsed) .sidebar-header h1 {
                display: flex;
            }

            aside:not(.sidebar-collapsed) .sidebar-header .toggle-btn {
                display: flex !important;
                align-items: center;
                justify-content: center;
            }

            aside:not(.sidebar-collapsed) .user-info-section {
                display: block !important;
            }

            .sidebar-collapsed .sidebar-header .toggle-btn {
                display: flex !important;
                align-items: center;
                justify-content: center;
                width: 2rem;
                height: 2rem;
                border-radius: 0.375rem;
                background-color: rgba(154, 114, 255, 0.1);
                border: 1px solid rgba(154, 114, 255, 0.3);
                margin: 0 auto;
            }

            /* 当历史任务区域折叠时，主内容区域调整 */
            .sidebar-collapsed + main {
                width: calc(100% - 256px); /* 只减去固定区域的宽度 */
            }

            /* 当历史任务区域展开时，主内容区域调整 */
            aside:not(.sidebar-collapsed) + main {
                width: calc(100% - 256px); /* 减去侧边栏的宽度 */
            }

            /* 响应式设计 */
            @media (max-width: 1200px) {
                aside:not(.sidebar-collapsed) {
                    width: 250px !important;
                }

                .sidebar-collapsed + main {
                    width: calc(100% - 250px);
                }

                aside:not(.sidebar-collapsed) + main {
                    width: calc(100% - 250px);
                }
            }

            @media (max-width: 768px) {
                aside:not(.sidebar-collapsed) {
                    width: 200px !important;
                }

                .sidebar-collapsed + main {
                    width: calc(100% - 200px);
                }

                aside:not(.sidebar-collapsed) + main {
                    width: calc(100% - 200px);
                }

                .upload-section {
                    grid-template-columns: 1fr;
                }
            }

            /* 移动端响应式设计 */
            @media (max-width: 640px) {
                /* 通用移动端样式 */
                .mobile-bottom-nav {
                    position: fixed !important;
                    bottom: 0 !important;
                    left: 0 !important;
                    right: 0 !important;
                    width: 100% !important;
                    height: auto !important;
                    padding: 0 !important;
                    background: rgba(11, 10, 32, 0.95) !important;
                    backdrop-filter: blur(20px) !important;
                    border-top: 1px solid rgba(154, 114, 255, 0.2) !important;
                    z-index: 50 !important;
                }

                .mobile-nav-buttons {
                    display: flex !important;
                    flex-direction: row !important;
                    justify-content: space-around !important;
                    align-items: center !important;
                    gap: 0 !important;
                    padding: 1rem !important;
                    width: 100% !important;
                }

                .mobile-nav-btn {
                    width: 3rem !important;
                    height: 3rem !important;
                    flex-shrink: 0 !important;
                }

                .mobile-content {
                    margin-bottom: 5rem !important;
                }

                .sms-login-form .input-group {
                    flex-direction: row !important;
                    gap: 12px !important;
                    margin-bottom: 1rem !important;
                    align-items: stretch !important;
                }

                .sms-login-form .form-control {
                    flex: 1 !important;
                    height: 48px !important;
                    font-size: 14px !important;
                    padding: 14px 18px !important;
                }

                .sms-login-form .btn-sms-code {
                    width: auto !important;
                    min-width: 110px !important;
                    height: 48px !important;
                    flex-shrink: 0 !important;
                }

                .sms-login-form .btn-placeholder {
                    min-width: 110px !important;
                    height: 48px !important;
                    flex-shrink: 0 !important;
                }
                /* 主布局调整为垂直布局 */
                .flex.flex-row {
                    flex-direction: column;
                }

                /* 左侧功能区在移动端移动到下方 */
                .relative.w-20.pl-5.flex.flex-col.z-10 {
                    position: fixed !important;
                    bottom: 0 !important;
                    left: 0 !important;
                    right: 0 !important;
                    width: 100% !important;
                    height: auto !important;
                    padding: 0 !important;
                    background: rgba(11, 10, 32, 0.95) !important;
                    backdrop-filter: blur(20px) !important;
                    border-top: 1px solid rgba(154, 114, 255, 0.2) !important;
                    z-index: 50 !important;
                }

                /* 功能导航在移动端水平排列 */
                .p-2.flex.flex-col.justify-center.h-full {
                    margin-top: 0 !important;
                    padding: 1rem !important;
                }

                .p-2.flex.flex-col.justify-center.h-full nav {
                    display: flex !important;
                    flex-direction: row !important;
                    justify-content: space-around !important;
                    align-items: center !important;
                    gap: 1rem !important;
                }

                .p-2.flex.flex-col.justify-center.h-full nav .space-y-3 {
                    display: flex !important;
                    flex-direction: row !important;
                    gap: 0 !important;
                    margin: 0 !important;
                    justify-content: space-around !important;
                    align-items: center !important;
                    width: 100% !important;
                }

                /* 重置 space-y-3 的 margin-top */
                .p-2.flex.flex-col.justify-center.h-full nav .space-y-3 > * {
                    margin-top: 0 !important;
                }

                /* 确保按钮容器在移动端完全对齐 */
                .mobile-nav-buttons .relative.group {
                    display: flex !important;
                    justify-content: center !important;
                    align-items: center !important;
                    flex: 1 !important;
                    margin: 0 !important;
                }

                /* 按钮在移动端调整大小 */
                .p-2.flex.flex-col.justify-center.h-full nav button {
                    width: 3rem !important;
                    height: 3rem !important;
                    flex-shrink: 0 !important;
                }

                /* 主内容区域在移动端占满全屏 */
                .flex-1.flex.flex-col.min-h-0 {
                    margin-bottom: 5rem !important; /* 为底部导航留出空间 */
                }

                /* 历史任务区域调整 */
                .flex-1.overflow-y-auto.p-10.content-area.main-scrollbar {
                    padding: 1rem !important;
                }

                /* 搜索和筛选区域在移动端垂直排列 */
                .flex.flex-col.gap-4.mb-6 {
                    flex-direction: column !important;
                    gap: 1rem !important;
                }

                /* 筛选按钮在移动端换行 */
                .flex.gap-2 {
                    flex-wrap: wrap !important;
                    gap: 0.5rem !important;
                }

                .flex.gap-2 button {
                    font-size: 0.75rem !important;
                    padding: 0.5rem 0.75rem !important;
                }

                /* 创建视频页面移动端适配 */
                .max-w-4xl.mx-auto {
                    max-width: 100% !important;
                    padding: 0 1rem !important;
                }

                /* 上传区域在移动端调整 */
                .upload-section {
                    grid-template-columns: 1fr !important;
                    gap: 1rem !important;
                }

                .upload-area {
                    padding: 1rem !important;
                }

                /* 任务类型选择在移动端调整 */
                .grid.grid-cols-1.gap-4 {
                    grid-template-columns: 1fr !important;
                    gap: 0.75rem !important;
                }

                /* 模型选择在移动端调整 */
                .grid.grid-cols-2.gap-3 {
                    grid-template-columns: repeat(2, 1fr) !important;
                    gap: 0.5rem !important;
                }

                /* 参数设置区域在移动端调整 */
                .bg-dark-light.rounded-xl.p-6 {
                    padding: 1rem !important;
                }

                /* 提交按钮在移动端调整 */
                .btn-primary.flex.items-center.justify-center.px-8.py-3 {
                    width: 100% !important;
                    padding: 1rem !important;
                }

                /* 灵感广场移动端适配 */
                .grid.grid-cols-1.gap-6 {
                    grid-template-columns: 1fr !important;
                    gap: 1rem !important;
                }

                /* 模板卡片在移动端调整 */
                .bg-dark-light.rounded-xl.overflow-hidden {
                    margin: 0 !important;
                }

                /* 模态框在移动端调整 */
                .fixed.inset-0.z-50 {
                    padding: 1rem !important;
                }

                .bg-dark.rounded-2xl.shadow-2xl.max-w-4xl.w-full {
                    max-height: 90vh !important;
                    margin: 0 !important;
                }
            }

            /* 超小屏幕适配 (iPhone SE等) */
            @media (max-width: 375px) {
                /* 底部导航按钮更紧凑 */
                .p-2.flex.flex-col.justify-center.h-full nav button {
                    width: 2.5rem !important;
                    height: 2.5rem !important;
                }

                .p-2.flex.flex-col.justify-center.h-full nav .space-y-3 {
                    gap: 0 !important;
                    justify-content: space-around !important;
                    align-items: center !important;
                }

                /* 重置超小屏幕的 space-y-3 margin-top */
                .p-2.flex.flex-col.justify-center.h-full nav .space-y-3 > * {
                    margin-top: 0 !important;
                }

                /* 主内容区域调整 */
                .flex-1.flex.flex-col.min-h-0 {
                    margin-bottom: 4rem !important;
                }

                /* 搜索框和按钮调整 */
                .flex.flex-col.gap-4.mb-6 input {
                    font-size: 0.875rem !important;
                    padding: 0.75rem !important;
                }

                .flex.gap-2 button {
                    font-size: 0.7rem !important;
                    padding: 0.4rem 0.6rem !important;
                }

                /* 任务卡片在超小屏幕调整 */
                .bg-dark-light.rounded-xl.p-4 {
                    padding: 0.75rem !important;
                }

                /* 上传区域在超小屏幕调整 */
                .upload-area {
                    padding: 0.75rem !important;
                }

                .upload-area p {
                    font-size: 0.875rem !important;
                }

                /* 模态框在超小屏幕调整 */
                .fixed.inset-0.z-50 {
                    padding: 0.5rem !important;
                }

                .bg-dark.rounded-2xl.shadow-2xl.max-w-4xl.w-full {
                    max-height: 95vh !important;
                }

                /* 超小屏幕表单优化 */
                .sms-login-form .form-control {
                    font-size: 13px !important;
                    padding: 12px 16px !important;
                }

                .sms-login-form .btn-sms-code {
                    min-width: 100px !important;
                    font-size: 12px !important;
                    padding: 6px 12px !important;
                }

                .sms-login-form .btn-placeholder {
                    min-width: 100px !important;
                }
            }

            /* 分页组件样式 */
            .pagination-container {
                border-bottom: 1px solid rgba(154, 114, 255, 0.15);
                padding-bottom: 0.5rem;
            }

            .pagination-btn-compact {
                @apply px-1.5 py-0.5 rounded text-xs transition-all duration-200;
                background: rgba(27, 18, 64, 0.2);
                border: 1px solid rgba(154, 114, 255, 0.2);
                color: rgba(255, 255, 255, 0.6);
                min-width: 20px;
                height: 20px;
                display: flex;
                align-items: center;
                justify-content: center;
                font-size: 10px;
            }

            .pagination-btn-compact:hover:not(.disabled) {
                background: rgba(154, 114, 255, 0.15);
                border-color: rgba(154, 114, 255, 0.4);
                color: rgba(255, 255, 255, 0.8);
                transform: translateY(-0.5px);
            }

            .pagination-btn-compact.active {
                background: linear-gradient(135deg, rgba(154, 114, 255, 0.6), rgba(168, 139, 255, 0.6));
                border-color: rgba(154, 114, 255, 0.6);
                color: white;
                box-shadow: 0 0 6px rgba(154, 114, 255, 0.4);
            }

            .pagination-btn-compact.disabled {
                opacity: 0.3;
                cursor: not-allowed;
                background: rgba(27, 18, 64, 0.05);
                border-color: rgba(154, 114, 255, 0.05);
                color: rgba(255, 255, 255, 0.2);
            }

            .pagination-btn-compact.disabled:hover {
                transform: none;
                background: rgba(27, 18, 64, 0.05);
                border-color: rgba(154, 114, 255, 0.05);
                color: rgba(255, 255, 255, 0.2);
            }

            /* 页码输入框样式 */
            .page-input {
                @apply w-8 h-5 text-center text-xs rounded;
                background: linear-gradient(135deg, rgba(154, 114, 255, 0.3), rgba(168, 139, 255, 0.3));
                border: 1px solid rgba(154, 114, 255, 0.4);
                color: white;
                outline: none;
                transition: all 0.2s ease;
                font-weight: 500;
            }

            .page-input:focus {
                border-color: rgba(154, 114, 255, 0.8);
                background: linear-gradient(135deg, rgba(154, 114, 255, 0.5), rgba(168, 139, 255, 0.5));
                box-shadow: 0 0 6px rgba(154, 114, 255, 0.4);
            }

            .page-input::-webkit-outer-spin-button,
            .page-input::-webkit-inner-spin-button {
                -webkit-appearance: none;
                margin: 0;
            }

            .page-input[type=number] {
                -moz-appearance: textfield;
            }

            /* 修复状态指示器 */
            .status-indicator {
                width: 0.75rem;
                height: 0.75rem;
                border-radius: 9999px;
                box-shadow: 0 10px 15px -3px rgba(0, 0, 0, 0.1), 0 4px 6px -2px rgba(0, 0, 0, 0.05);
            }

            /* 修复按钮样式 */
            .btn-primary {
                padding: 12px 22px;
                border-radius: 14px;
                font-weight: 700;
                letter-spacing: 0.2px;
                color: #0c0920;
                background: linear-gradient(135deg, #d2c1ff, #a88bff, #8e88ff);
                border: 0;
                text-decoration: none;
                box-shadow: 0 10px 30px rgba(140, 110, 255, 0.4);
                transition: transform 0.15s ease, box-shadow 0.15s ease;
                cursor: pointer;
                display: inline-block;
            }

            .btn-primary:hover {
                transform: translateY(-1px);
                box-shadow: 0 14px 40px rgba(140, 110, 255, 0.55);
            }

            /* 修复模型按钮样式 */
            .model-btn {
                padding: 0.5rem 1rem;
                border-radius: 0.5rem;
                font-size: 0.875rem;
                transition-property: all;
                transition-timing-function: cubic-bezier(0.4, 0, 0.2, 1);
                transition-duration: 150ms;
                cursor: pointer;
                border: 1px solid;
            }

            .model-btn.active {
                background-color: rgba(154, 114, 255, 0.2);
                border-color: rgba(154, 114, 255, 0.4);
                box-shadow: 0 0 20px rgba(154, 114, 255, 0.8), 0 0 40px rgba(154, 114, 255, 0.6), 0 0 60px rgba(154, 114, 255, 0.4), 0 0 80px rgba(154, 114, 255, 0.2);
                animation: electricPulse 1.5s ease-in-out infinite;
            }

            /* 确保内容区域正确滚动 */
            .content-scroll {
                flex: 1;
                overflow-y: auto;
            }

            /* 任务进行中面板样式 */
            .task-running-panel .animate-pulse-slow {
                animation: pulse 3s cubic-bezier(0.4, 0, 0.6, 0.5) infinite;
            }

            /* 进度条样式 */
            .progress-container {
                background: rgba(27, 18, 64, 0.3);
                border-radius: 8px;
                padding: 1rem;
                margin: 1rem 0;
            }

            .progress-bar {
                width: 100%;
                height: 8px;
                background: rgba(154, 114, 255, 0.2);
                border-radius: 4px;
                overflow: hidden;
                position: relative;
            }

            .progress-fill {
                height: 100%;
                background: linear-gradient(90deg, #9a72ff, #a88bff);
                border-radius: 4px;
                transition: width 0.3s ease;
                position: relative;
            }

            .progress-fill::after {
                content: '';
                position: absolute;
                top: 0;
                left: 0;
                right: 0;
                bottom: 0;
                background: linear-gradient(90deg, transparent, rgba(255,255,255,0.3), transparent);
                animation: shimmer 2s infinite;
            }

            @keyframes shimmer {
                0% { transform: translateX(-100%); }
                100% { transform: translateX(100%); }
            }

            .subtask-item {
                background: rgba(27, 18, 64, 0.2);
                border: 1px solid rgba(154, 114, 255, 0.2);
                border-radius: 8px;
                padding: 0.75rem;
                margin: 0.5rem 0;
            }

            .subtask-header {
                display: flex;
                justify-content: between;
                align-items: center;
                margin-bottom: 0.5rem;
            }

            .subtask-status {
                padding: 0.25rem 0.5rem;
                border-radius: 4px;
                font-size: 0.75rem;
                font-weight: 500;
            }

            .subtask-status.pending {
                background: rgba(251, 191, 36, 0.2);
                color: #fbbf24;
            }

            .subtask-status.running {
                background: rgba(59, 130, 246, 0.2);
                color: #3b82f6;
            }

            .subtask-info {
                font-size: 0.75rem;
                color: rgba(255, 255, 255, 0.6);
                margin-top: 0.25rem;
            }

            /* 任务失败面板样式 */
            .task-failed-panel .bg-red-500\/10 {
                background-color: rgba(239, 68, 68, 0.1);
            }

            .error-details {
                background: rgba(239, 68, 68, 0.1);
                border: 1px solid rgba(239, 68, 68, 0.3);
                border-radius: 8px;
                padding: 1rem;
                margin: 1rem 0;
                text-align: left;
            }

            .error-details pre {
                background: rgba(0, 0, 0, 0.3);
                border-radius: 4px;
                padding: 0.75rem;
                margin: 0.5rem 0 0 0;
                font-size: 0.75rem;
                color: #fca5a5;
                overflow-x: auto;
                white-space: pre-wrap;
                word-break: break-word;
            }

            .subtask-error {
                background: rgba(239, 68, 68, 0.05);
                border-left: 3px solid #ef4444;
                padding: 0.75rem;
                margin: 0.5rem 0;
                border-radius: 0 4px 4px 0;
            }

            .subtask-error pre {
                background: #1a1a1a;
                border: 1px solid #dc2626;
                border-radius: 6px;
                padding: 12px;
                margin: 8px 0;
                color: #fca5a5;
                font-size: 12px;
                line-height: 1.4;
                white-space: pre-wrap;
                word-break: break-word;
                max-height: 200px;
                overflow-y: auto;
            }

            .error-details {
                animation: slideDown 0.3s ease-out;
            }

            @keyframes slideDown {
                from {
                    opacity: 0;
                    transform: translateY(-10px);
                }
                to {
                    opacity: 1;
                    transform: translateY(0);
                }
            }

            .task-detail-panel video {
                width: 100%;
                height: 100%;
                object-fit: cover;
            }

            /* 素材预览样式 */

            /* 任务状态指示器增强 */
            .status-indicator {
                position: relative;
            }

            .status-indicator::after {
                content: '';
                position: absolute;
                top: 50%;
                left: 50%;
                transform: translate(-50%, -50%);
                width: 0.25rem;
                height: 0.25rem;
                background-color: currentColor;
                border-radius: 50%;
                opacity: 0.8;
            }

            /* 响应式任务面板 */
            @media (max-width: 768px) {
                .task-detail-panel {
                    padding: 0 0.5rem;
                }
            }

            /* 提示消息动画 */
            .animate-slide-down {
                animation: slideDown 0.3s ease-out;
            }

            @keyframes slideDown {
                0% {
                    opacity: 0;
                    transform: translate(-50%, -100%);
                }
                100% {
                    opacity: 1;
                    transform: translate(-50%, 0);
                }
            }

            /* 提示消息样式 - 统一浅色透明背景 */
            .alert {
                backdrop-filter: blur(15px);
                background: rgba(0, 0, 0, 0.8);
                border-radius: 0.75rem;
                box-shadow: 0 8px 32px rgba(0, 0, 0, 0.3);
                color: #fff;
            }
        }

             .floating-toggle-btn {
                 position: fixed;
                 top: 50%;
                 left: 256px; /* 默认位置，对应 w-64 (256px) */
                 transform: translateY(-50%);
                 width: 20px;
                 height: 40px;
                 background: linear-gradient(135deg, #1a1a2e 0%, #2a2a4e 50%, #1e1e3e 100%);
                 border: 1px solid rgba(139, 92, 246, 0.3);
                 border-left: none;
                 border-radius: 0 8px 8px 0;
                 color: #9ca3af;
                 display: flex;
                 align-items: center;
                 justify-content: center;
                 cursor: pointer;
                 transition: background-color 0.3s ease, color 0.3s ease, box-shadow 0.3s ease;
                 z-index: 20;
                 box-shadow: 2px 0 8px rgba(0, 0, 0, 0.3);
             }

             .floating-toggle-btn:hover {
                 background: linear-gradient(135deg, #2a2a4e 0%, #3a3a5e 50%, #2e2e4e 100%);
                 color: #8b5cf6;
                 box-shadow: 2px 0 12px rgba(139, 92, 246, 0.3);
             }

             .floating-toggle-btn.collapsed {
                 border-radius: 0 8px 8px 0;
                 border-left: 1px solid rgba(139, 92, 246, 0.3);
                 border-right: none;
             }

             .resizing .floating-toggle-btn {
                 transition: none !important;
             }

             .left-glow-zone.show-glow {
                 opacity: 1;
             }

             .history-section {
                 max-height: calc(100% - 200px);
                 border-radius: 0 12px 12px 0;
                 border: 2px solid rgba(139, 92, 246, 0.4);
                 box-shadow: 0 4px 12px rgba(0, 0, 0, 0.3);
                 margin: 8px 8px 8px 0;
                 transition: all 0.3s ease;
                 cursor: pointer;
                 background: rgba(139, 92, 246, 0.05);
             }

             .history-section:hover {
                 background: rgba(139, 92, 246, 0.05) !important;
                 border-color: rgba(139, 92, 246, 0.15) !important;
                 box-shadow: 0 0 20px rgba(154, 114, 255, 0.8), 0 0 40px rgba(154, 114, 255, 0.6), 0 0 60px rgba(154, 114, 255, 0.4), 0 0 80px rgba(154, 114, 255, 0.2);
                 transform: translateY(-2px);
             }

             .history-section:hover {
                 background: rgba(139, 92, 246, 0.08) !important;
             }

                   /* 修复任务项样式 */
            .task-item {
                border: 1px solid rgba(139, 92, 246, 0.3);
                padding: 0.75rem;
                border-radius: 0.5rem;
                cursor: pointer;
                transition-property: all;
                transition-timing-function: cubic-bezier(0.4, 0, 0.2, 1);
                transition-duration: 200ms;
                transition: all 0.2s ease;
            }

            .task-item:hover {
                border: 1px solid rgba(167, 132, 255, 0.2);
                background-color: rgba(167, 132, 255, 0.2);
                transform: translateX(5px);
            }

            /* 任务操作菜单样式 */
            .task-menu-container {
                position: relative;
            }

            .task-menu-dropdown {
                animation: fadeInUp 0.2s ease-out;
            }

            @keyframes fadeInUp {
                from {
                    opacity: 0;
                    transform: translateY(10px);
                }
                to {
                    opacity: 1;
                    transform: translateY(0);
                }
            }

            .task-menu-item {
                transition: all 0.2s ease;
            }

            .task-menu-item:hover {
                transform: translateX(2px);
            }

            /* 语言切换器样式 */
            .language-switcher {
                position: relative;
            }

            .language-switcher button {
                transition: all 0.3s cubic-bezier(0.4, 0, 0.2, 1);
            }

            .language-switcher button:hover {
                transform: translateY(-1px);
                box-shadow: 0 4px 12px rgba(154, 114, 255, 0.3);
            }

            .language-switcher .rotate-180 {
                transform: rotate(180deg);
            }

            /* 语言选择下拉菜单动画 */
            .language-switcher .absolute {
                animation: slideDown 0.2s ease-out;
            }

            /* 短信登录样式 */
            .sms-login-form {
                background: transparent;
                border-radius: 0;
                padding: 0;
                border: none;
                margin: 0 auto 2rem auto;
                max-width: 80%;
                animation: slideDown 0.3s ease-out;
            }

            /* 输入组样式 */
            .input-group {
                display: flex;
                gap: 12px;
                align-items: stretch;
                margin-bottom: 1rem;
            }

            .input-group .form-control {
                flex: 1;
                border-radius: 12px;
                border: 2px solid rgba(255, 255, 255, 0.2);
                background: rgba(255, 255, 255, 0.1);
                color: white;
                padding: 14px 18px;
                font-size: 14px;
                font-weight: 400;
                transition: all 0.3s cubic-bezier(0.4, 0, 0.2, 1);
                backdrop-filter: blur(10px);
                position: relative;
                min-width: 0;
                height: 48px;
            }

            .input-group .form-control:focus {
                outline: none;
                border-color: #9a72ff;
                background: rgba(255, 255, 255, 0.12);
                box-shadow: 0 0 0 4px rgba(154, 114, 255, 0.15),
                           0 8px 25px rgba(154, 114, 255, 0.1);
                transform: translateY(-1px);
            }

            .input-group .form-control:hover:not(:focus) {
                border-color: rgba(255, 255, 255, 0.25);
                background: rgba(255, 255, 255, 0.1);
            }

            .input-group .form-control::placeholder {
                color: rgba(255, 255, 255, 0.5);
                font-weight: 400;
                transition: color 0.3s ease;
            }

            .input-group .form-control:focus::placeholder {
                color: rgba(255, 255, 255, 0.3);
            }

            /* 单独的输入框样式 */
            .form-control {
                width: 50%;
                border: 2px solid rgba(255, 255, 255, 0.15);
                background: rgba(255, 255, 255, 0.08);
                color: white;
                padding: 16px 20px;
                font-size: 12px;
                font-weight: 400;
                transition: all 0.3s cubic-bezier(0.4, 0, 0.2, 1);
                backdrop-filter: blur(10px);
                position: relative;
            }

            .form-control:focus {
                outline: none;
                border-color: #9a72ff;
                background: rgba(255, 255, 255, 0.12);
                box-shadow: 0 0 0 4px rgba(154, 114, 255, 0.15),
                           0 8px 25px rgba(154, 114, 255, 0.1);
                transform: translateY(-1px);
            }

            .input-group .btn {
                border-radius: 16px;
                padding: 16px 16px;
                font-weight: 500;
                font-size: 14px;
                white-space: nowrap;
                min-width: 100px;
                flex-shrink: 0;
                border: 2px solid transparent;
                transition: all 0.3s cubic-bezier(0.4, 0, 0.2, 1);
                position: relative;
                overflow: hidden;
            }

            .input-group .btn:hover {
                transform: translateY(-1px);
                box-shadow: 0 8px 25px rgba(154, 114, 255, 0.2);
            }

            .input-group .btn:active {
                transform: translateY(0);
            }

            /* 分隔线样式 */
            .divider {
                position: relative;
                text-align: center;
                margin: 20px 0;
            }

            .divider::before {
                content: '';
                position: absolute;
                top: 50%;
                left: 0;
                right: 0;
                height: 1px;
                background: linear-gradient(90deg,
                    transparent 0%,
                    rgba(255, 255, 255, 0.1) 20%,
                    rgba(255, 255, 255, 0.3) 50%,
                    rgba(255, 255, 255, 0.1) 80%,
                    transparent 100%);
            }

            .divider-text {
                background: rgba(27, 18, 64, 0.9);
                padding: 8px 20px;
                color: rgba(255, 255, 255, 0.7);
                font-size: 13px;
                font-weight: 500;
                position: relative;
                z-index: 1;
                border-radius: 20px;
                border: 1px solid rgba(255, 255, 255, 0.1);
                backdrop-filter: blur(10px);
            }

            /* 社交登录按钮样式 */
            .social-login-buttons {
                display: flex;
                justify-content: center;
                gap: 20px;
            }

            .btn-icon {
                width: 48px;
                height: 48px;
                border-radius: 50%;
                border: 2px solid rgba(255, 255, 255, 0.2);
                background: rgba(255, 255, 255, 0.05);
                color: white;
                display: flex;
                align-items: center;
                justify-content: center;
                font-size: 20px;
                transition: all 0.3s ease;
                cursor: pointer;
                position: relative;
                overflow: hidden;
            }

            .btn-icon:hover {
                transform: translateY(-3px) scale(1.05);
                box-shadow: 0 10px 30px rgba(0, 0, 0, 0.3);
            }

            .btn-icon:active {
                transform: translateY(-1px) scale(1.02);
            }

            .btn-icon:hover {
                background: rgba(255, 255, 255, 0.15);
                border-color: rgba(255, 255, 255, 0.6);
                box-shadow: 0 10px 30px rgba(255, 255, 255, 0.1);
            }

            .btn-icon:hover i {
                color: #ffffff;
                text-shadow: 0 0 10px rgba(255, 255, 255, 0.5);
            }

            .btn-icon {
                background: rgba(255, 255, 255, 0.08);
                border-color: rgba(255, 255, 255, 0.3);
            }

            /* 图标按钮的波纹效果 */
            .btn-icon::before {
                content: '';
                position: absolute;
                top: 50%;
                left: 50%;
                width: 0;
                height: 0;
                border-radius: 50%;
                background: rgba(255, 255, 255, 0.1);
                transform: translate(-50%, -50%);
                transition: width 0.3s ease, height 0.3s ease;
            }

            .btn-icon:hover::before {
                width: 100%;
                height: 100%;
            }

            /* 提交按钮区域样式 */
            .login-submit-section {
                display: flex;
                justify-content: center;
                margin-top: 24px;
            }

            .btn-submit {
                width: 200px;
                padding: 16px 28px;
                border-radius: 16px;
                font-weight: 600;
                font-size: 14px;
                letter-spacing: 0.5px;
                background: linear-gradient(135deg, #d2c1ff, #a88bff, #8e88ff);
                border: 2px solid transparent;
                color: #0c0920;
                transition: all 0.3s cubic-bezier(0.4, 0, 0.2, 1);
                position: relative;
                overflow: hidden;
                box-shadow: 0 8px 25px rgba(154, 114, 255, 0.3);
            }

            .btn-submit:hover:not(:disabled) {
                transform: translateY(-2px);
                box-shadow: 0 12px 35px rgba(154, 114, 255, 0.4);
            }

            .btn-submit:active:not(:disabled) {
                transform: translateY(0);
            }

            .btn-submit:disabled {
                opacity: 0.6;
                cursor: not-allowed;
                transform: none;
                box-shadow: 0 4px 15px rgba(154, 114, 255, 0.2);
            }

            .btn-submit::before {
                content: '';
                position: absolute;
                top: 0;
                left: -100%;
                width: 100%;
                height: 100%;
                background: linear-gradient(90deg, transparent, rgba(255, 255, 255, 0.2), transparent);
                transition: left 0.5s ease;
            }

            .btn-submit:hover::before {
                left: 100%;
            }

            /* 响应式设计 */
            @media (max-width: 768px) {
                .login-card .card-body {
                    padding: 1.5rem !important;
                }

                /* 登录表单的input-group保持水平布局 */
                .sms-login-form .input-group {
                    flex-direction: row !important;
                    gap: 12px !important;
                }

                .sms-login-form .input-group .btn {
                    width: auto !important;
                    min-width: 110px !important;
                }

                .social-login-buttons {
                    gap: 16px;
                }

                .btn-icon {
                    width: 42px;
                    height: 42px;
                    font-size: 18px;
                }

                .divider-text {
                    font-size: 12px;
                    padding: 0 12px;
                }
            }

            @media (max-width: 480px) {
                .login-card .card-body {
                    padding: 1rem !important;
                }

                .input-group .form-control {
                    padding: 14px 16px;
                    font-size: 14px;
                }

                .btn-icon {
                    width: 38px;
                    height: 38px;
                    font-size: 16px;
                }

                .social-login-buttons {
                    gap: 12px;
                }

                .btn-submit {
                    width: 100%;
                    max-width: 200px;
                    padding: 16px 28px;
                    font-size: 15px;
                }
            }

            @keyframes slideDown {
                from {
                    opacity: 0;
                    transform: translateY(-10px);
                }
                to {
                    opacity: 1;
                    transform: translateY(0);
                }
            }

            /* 语言切换时的文本过渡动画 */
            .language-transition {
                transition: all 0.3s ease-in-out;
            }

            /* 语言选项悬停效果 */
            .language-switcher .absolute > div:hover {
                background: bg-laser-purple/20;
                transform: translateX(2px);
            }

            /* 当前选中语言的样式 */
            .language-switcher .absolute > div[class*="bg-laser-purple"] {
                background: bg-laser-purple/20;
                border-left: 3px solid #9a72ff;
            }

            .sms-login-form .form-control {
                background: rgba(255, 255, 255, 0.1);
                border: 1px solid rgba(255, 255, 255, 0.2);
                color: white;
                border-radius: 8px;
                transition: all 0.3s ease;
                height: 50px;
                padding: 12px 16px;
                font-size: 16px;
            }

            .sms-login-form .form-control:focus {
                background: rgba(255, 255, 255, 0.15);
                border-color: #007bff;
                box-shadow: 0 0 0 0.2rem rgba(0, 123, 255, 0.25);
                color: white;
            }

            .sms-login-form .form-control::placeholder {
                color: rgba(255, 255, 255, 1.0);
            }

            .sms-login-form .btn-primary:disabled {
                opacity: 0.6;
                cursor: not-allowed;
            }

            .sms-login-form .btn-primary {
                color: white;
                transition: all 0.3s ease;
                height: 50px;
                padding: 12px 20px;
                font-size: 16px;
                font-weight: 500;
            }

            /* 发送验证码按钮专用样式 */
            .btn-sms-code {
                background: linear-gradient(135deg, #9a72ff 0%, #7c6aff 100%);
                border: 2px solid rgba(255, 255, 255, 0.2);
                color: white;
                font-weight: 500;
                font-size: 13px;
                padding: 8px 16px;
                border-radius: 12px;
                transition: all 0.3s ease;
                box-shadow: 0 4px 12px rgba(154, 114, 255, 0.3);
                white-space: nowrap;
                min-width: 110px;
                height: 48px;
                display: flex;
                align-items: center;
                justify-content: center;
                flex-shrink: 0;
            }

            .btn-sms-code:hover:not(:disabled) {
                background: linear-gradient(135deg, #8a5fff 0%, #6b4aff 100%);
                transform: translateY(-1px);
                box-shadow: 0 6px 16px rgba(154, 114, 255, 0.4);
                border-color: rgba(255, 255, 255, 0.3);
            }

            .btn-sms-code:active:not(:disabled) {
                transform: translateY(0);
                box-shadow: 0 2px 8px rgba(154, 114, 255, 0.3);
            }

            .btn-sms-code:disabled {
                background: linear-gradient(135deg, #9ca3af 0%, #6b7280 100%);
                color: #d1d5db;
                cursor: not-allowed;
                transform: none;
                box-shadow: 0 1px 4px rgba(156, 163, 175, 0.2);
                border-color: rgba(255, 255, 255, 0.1);
            }

            /* 按钮占位符样式，用于对齐 */
            .btn-placeholder {
                min-width: 110px;
                height: 48px;
                flex-shrink: 0;
            }

            /* 表单整体优化 */
            .sms-login-form .input-group:last-child {
                margin-bottom: 0;
            }

            /* 输入框聚焦时的统一效果 */
            .sms-login-form .form-control:focus {
                border-color: #9a72ff;
                background: rgba(255, 255, 255, 0.15);
                box-shadow: 0 0 0 3px rgba(154, 114, 255, 0.2),
                           0 4px 12px rgba(154, 114, 255, 0.1);
                transform: translateY(-1px);
            }

            /* 占位符文字优化 */
            .sms-login-form .form-control::placeholder {
                color: rgba(255, 255, 255, 0.6);
                font-weight: 400;
                transition: color 0.3s ease;
            }

            .sms-login-form .form-control:focus::placeholder {
                color: rgba(255, 255, 255, 0.4);
            }
            /* 文本截断样式 */
.line-clamp-1 {
    display: -webkit-box;
    -webkit-line-clamp: 1;
    -webkit-box-orient: vertical;
    overflow: hidden;
}

.line-clamp-2 {
    display: -webkit-box;
    -webkit-line-clamp: 2;
    -webkit-box-orient: vertical;
    overflow: hidden;
}

.line-clamp-3 {
    display: -webkit-box;
    -webkit-line-clamp: 3;
    -webkit-box-orient: vertical;
    overflow: hidden;
}

/* 侧边栏动画样式 */
.sidebar-expand {
    transition: width 0.3s cubic-bezier(0.4, 0, 0.2, 1);
}

.sidebar-text {
    transition: opacity 0.3s cubic-bezier(0.4, 0, 0.2, 1), transform 0.3s cubic-bezier(0.4, 0, 0.2, 1);
    transform: translateX(-10px);
}

.sidebar-text.show {
    opacity: 1;
    transform: translateX(0);
}

/* 平滑过渡动画 */
.smooth-transition {
    transition: all 0.3s cubic-bezier(0.4, 0, 0.2, 1);
}

/* 登录页面样式 */
.login-container {
    min-height: 100%;
    min-width: 100%;
    background: linear-gradient(135deg, #0b0a20 0%, #1b1240 50%, #0f0e22 100%);
    position: relative;
    overflow: hidden;
    display: flex;
    align-items: center;
    justify-content: center;
}

.login-container::before {
    content: '';
    position: absolute;
    top: 0;
    left: 0;
    right: 0;
    bottom: 0;
    background:
        radial-gradient(circle at 20% 80%, rgba(154, 114, 255, 0.1) 0%, transparent 50%),
        radial-gradient(circle at 80% 20%, rgba(183, 139, 255, 0.1) 0%, transparent 50%),
        radial-gradient(circle at 40% 40%, rgba(124, 106, 255, 0.05) 0%, transparent 50%);
    animation: backgroundShift 20s ease-in-out infinite;
}

/* 登录页面样式 */
.main-container {
    min-height: 100%;
    min-width: 100%;
    background: linear-gradient(135deg, #0b0a20 0%, #1b1240 50%, #0f0e22 100%);
    overflow-x: visible;
    overflow-y: hidden;
    display: flex;
    flex-direction: column;
}

/* 顶部栏样式 */
.top-bar {
    top: 0;
    left: 0;
    right: 0;
    height: 60px;
    background: rgba(11, 10, 32, 0.95);
    backdrop-filter: blur(20px);
    border-bottom: 1px solid rgba(154, 114, 255, 0.2);
    z-index: 1000;
    display: flex;
    align-items: center;
}

.top-bar-content {
    width: 100%;
    height: 100%;
    display: flex;
    align-items: center;
    justify-content: space-between;
    padding: 0 24px;
}

.top-bar-left {
    display: flex;
    align-items: center;
}

.top-bar-logo {
    height: 50px;
    width: auto;
    filter: brightness(0) invert(1);
}

.top-bar-right {
    display: flex;
    align-items: center;
}

.user-info {
    display: flex;
    align-items: center;
    gap: 12px;
}

.user-avatar {
    width: 36px;
    height: 36px;
    border-radius: 50%;
    background: rgba(154, 114, 255, 0.2);
    border: 1px solid rgba(154, 114, 255, 0.3);
    display: flex;
    align-items: center;
    justify-content: center;
    overflow: hidden;
}

.avatar-img {
    width: 100%;
    height: 100%;
    object-fit: cover;
}

.user-avatar i {
    color: #9a72ff;
    font-size: 16px;
}

.user-details {
    display: flex;
    flex-direction: column;
    align-items: flex-end;
}

.username {
    font-size: 14px;
    font-weight: 500;
    color: #ffffff;
    line-height: 1.2;
}

.user-email {
    font-size: 12px;
    color: #9ca3af;
    line-height: 1.2;
}

.logout-btn {
    width: 32px;
    height: 32px;
    border-radius: 6px;
    background: rgba(154, 114, 255, 0.1);
    border: 1px solid rgba(154, 114, 255, 0.2);
    color: #9ca3af;
    display: flex;
    align-items: center;
    justify-content: center;
    transition: all 0.2s ease;
    cursor: pointer;
}

.logout-btn:hover {
    background: rgba(154, 114, 255, 0.2);
    color: #9a72ff;
    border-color: rgba(154, 114, 255, 0.4);
}

@keyframes backgroundShift {
    0%, 100% { opacity: 1; }
    50% { opacity: 0.8; }
}

.login-card {
    background: rgba(27, 18, 64, 0.8);
    backdrop-filter: blur(20px);
    border: 1px solid rgba(154, 114, 255, 0.2);
    border-radius: 24px;
    box-shadow:
        0 20px 40px rgba(0, 0, 0, 0.3),
        0 0 40px rgba(154, 114, 255, 0.1),
        inset 0 1px 0 rgba(255, 255, 255, 0.1);
    position: relative;
    overflow: hidden;
    transition: all 0.3s ease;
    max-width: 500px;
    width: 100%;
}

.login-card::before {
    content: '';
    position: absolute;
    top: 0;
    left: -100%;
    width: 100%;
    height: 100%;
    background: linear-gradient(90deg, transparent, rgba(154, 114, 255, 0.1), transparent);
    transition: left 0.5s ease;
}

.login-card:hover::before {
    left: 100%;
}

.login-card:hover {
    transform: translateY(-5px);
    box-shadow:
        0 25px 50px rgba(0, 0, 0, 0.4),
        0 0 60px rgba(154, 114, 255, 0.2),
        inset 0 1px 0 rgba(255, 255, 255, 0.15);
}

.login-logo {
    background: linear-gradient(135deg, #9a72ff, #b78bff, #7c6aff);
    -webkit-background-clip: text;
    background-clip: text;
    -webkit-text-fill-color: transparent;
    font-size: 3rem;
    font-weight: 700;
    margin-bottom: 1rem;
    animation: logoGlow 3s ease-in-out infinite alternate;
}

@keyframes logoGlow {
    0% {
        filter: drop-shadow(0 0 10px rgba(154, 114, 255, 0.5));
    }
    100% {
        filter: drop-shadow(0 0 20px rgba(154, 114, 255, 0.8));
    }
}

.login-subtitle {
    color: rgba(255, 255, 255, 0.7);
    font-size: 1.1rem;
    margin-bottom: 2rem;
    font-weight: 300;
}

.floating-particles {
    position: absolute;
    top: 0;
    left: 0;
    width: 100%;
    height: 100%;
    overflow: hidden;
    pointer-events: none;
}

.particle {
    position: absolute;
    width: 4px;
    height: 4px;
    background: rgba(193, 169, 255, 0.6);
    border-radius: 50%;
    animation: floatParticle 15s linear infinite;
}

.particle:nth-child(1) { left: 10%; animation-delay: 0s; }
.particle:nth-child(2) { left: 20%; animation-delay: 12s; }
.particle:nth-child(3) { left: 30%; animation-delay: 10s; }
.particle:nth-child(4) { left: 40%; animation-delay: 6s; }
.particle:nth-child(5) { left: 50%; animation-delay: 8s; }
.particle:nth-child(6) { left: 60%; animation-delay: 14s; }
.particle:nth-child(7) { left: 70%; animation-delay: 16s; }
.particle:nth-child(8) { left: 80%; animation-delay: 2s; }
.particle:nth-child(9) { left: 90%; animation-delay: 4s; }

@keyframes floatParticle {
    0% {
        transform: translateY(100vh) scale(0);
        opacity: 0;
    }
    10% {
        opacity: 1;
    }
    90% {
        opacity: 1;
    }
    100% {
        transform: translateY(-100px) scale(1);
        opacity: 0;
    }
}

.login-features {
    padding-top: 2rem;
    padding-left: 10rem;
    border-top: 1px solid rgba(154, 114, 255, 0.2);
}

.feature-item {
    display: flex;
    align-items: center;
    margin-bottom: 1rem;
    color: rgba(255, 255, 255, 0.8);
    font-size: 0.9rem;
}

.feature-icon {
    width: 20px;
    height: 20px;
    background: linear-gradient(135deg, #9a72ff, #b78bff);
    border-radius: 50%;
    margin-right: 12px;
    display: flex;
    align-items: center;
    justify-content: center;
    font-size: 10px;
    color: white;
}

/* 登录页面进入动画 */
.login-container {
    animation: fadeInUp 0.8s ease-out;
}

.login-card {
    animation: slideInUp 0.6s ease-out 0.2s both;
}

.login-logo {
    animation: logoGlow 3s ease-in-out infinite alternate, fadeInScale 0.8s ease-out 0.4s both;
}

.login-subtitle {
    animation: fadeIn 0.8s ease-out 0.6s both;
}

.login-features {
    animation: fadeIn 0.8s ease-out 1s both;
}

.feature-item {
    animation: slideInLeft 0.6s ease-out both;
}

.feature-item:nth-child(1) { animation-delay: 1.2s; }
.feature-item:nth-child(2) { animation-delay: 1.4s; }
.feature-item:nth-child(3) { animation-delay: 1.6s; }
.feature-item:nth-child(4) { animation-delay: 1.8s; }
.feature-item:nth-child(5) { animation-delay: 2.0s; }
.feature-item:nth-child(6) { animation-delay: 2.2s; }

@keyframes fadeInUp {
    from {
        opacity: 0;
        transform: translateY(30px);
    }
    to {
        opacity: 1;
        transform: translateY(0);
    }
}

@keyframes slideInUp {
    from {
        opacity: 0;
        transform: translateY(50px);
    }
    to {
        opacity: 1;
        transform: translateY(0);
    }
}

@keyframes fadeInScale {
    from {
        opacity: 0;
        transform: scale(0.8);
    }
    to {
        opacity: 1;
        transform: scale(1);
    }
}

@keyframes fadeIn {
    from {
        opacity: 0;
    }
    to {
        opacity: 1;
    }
}

@keyframes slideInLeft {
    from {
        opacity: 0;
        transform: translateX(-20px);
    }
    to {
        opacity: 1;
        transform: translateX(0);
    }
}

/* 响应式设计 */
@media (max-width: 768px) {
    .login-logo {
        font-size: 2.5rem;
    }

    .login-subtitle {
        font-size: 1rem;
    }

    .login-card {
        margin: 20px;
        border-radius: 20px;
    }
}

@media (max-width: 480px) {
    .login-logo {
        font-size: 2rem;
    }

    .login-subtitle {
        font-size: 0.9rem;
    }

    .login-card .card-body {
        padding: 2rem !important;
    }
}

/* Alert动画 */
@keyframes slide-down {
    from {
        opacity: 0;
        transform: translateX(-50%) translateY(-20px);
    }
    to {
        opacity: 1;
        transform: translateX(-50%) translateY(0);
    }
}

.animate-slide-down {
    animation: slide-down 0.3s ease-out;
}
    </style>
</head>

<body class="text-gray-100 font-inter">

    <div id="app" v-cloak>
        <!-- 加载状态 -->
        <div v-if="isLoggedIn === null" class="login-container flex items-center justify-center">
            <div class="text-center">
                <div class="animate-spin rounded-full h-12 w-12 border-b-2 border-laser-purple mx-auto mb-4"></div>
                <p class="text-gray-400">Loading...</p>
            </div>
        </div>

        <!-- 登录页面 -->
        <div v-if="isLoggedIn === false" class="login-container w-full">
            <!-- 浮动粒子背景 -->
            <div class="floating-particles">
                <div class="particle"></div>
                <div class="particle"></div>
                <div class="particle"></div>
                <div class="particle"></div>
                <div class="particle"></div>
                <div class="particle"></div>
                <div class="particle"></div>
                <div class="particle"></div>
                <div class="particle"></div>
                <div class="particle"></div>
                <div class="particle"></div>
                <div class="particle"></div>
                <div class="particle"></div>
                <div class="particle"></div>
                <div class="particle"></div>
                <div class="particle"></div>
                <div class="particle"></div>
                <div class="particle"></div>
                <div class="particle"></div>
                <div class="particle"></div>
            </div>

            <div class="login-card">
                <div class="card-body text-center p-8">
                    <!-- Logo和标题 -->
                    <div class="mb-8">
                        <div class="login-logo">
                            <i class="fas fa-film me-3"></i>
                            LightX2V
                        </div>
                        <p class="login-subtitle">{{ t('loginSubtitle') }}</p>
                    </div>

                    <!-- 短信登录表单 -->
                    <div class="sms-login-form">
                        <div class="input-group">
                            <input v-model="phoneNumber"
                                type="tel"
                                class="form-control form-control-lg"
                                :placeholder="t('phoneNumber')"
                                :disabled="loginLoading"
                                maxlength="11"
                                @keyup.enter="handlePhoneEnter"
                            >
                            <div class="btn-placeholder"></div>
                        </div>
                        <div class="input-group">
                            <input
                                v-model="verifyCode"
                                type="text"
                                class="form-control form-control-lg"
                                :placeholder="t('verifyCode')"
                                :disabled="loginLoading"
                                maxlength="6"
                                @keyup.enter="handleVerifyCodeEnter"
                            >
                            <button
                                @click="sendSmsCode"
                                class="btn-sms-code"
                                :disabled="!phoneNumber || smsCountdown > 0 || loginLoading"
                            >
                                {{ smsCountdown > 0 ? `${smsCountdown}s` : t('sendSmsCode') }}
                            </button>
                        </div>
                    </div>

                    <!-- 确认登录按钮 -->
                    <div class="login-submit-section mb-4">
                        <button
                            @click="loginWithSms"
                            class="btn btn-submit text-white"
                            :disabled="!phoneNumber || !verifyCode || loginLoading"
                        >
                            {{ loginLoading ? t('loginLoading') : t('login') }}
                        </button>
                    </div>

                    <!-- 分隔线 -->
                    <div class="divider mb-4">
                        <span class="divider-text">{{ t('orLoginWith') }}</span>
                    </div>

                    <!-- 第三方登录按钮 -->
                    <div class="social-login-buttons">
                        <button @click="loginWithGitHub" class="btn btn-icon"
                            :disabled="loginLoading" :title="t('loginWithGitHub')">
                            <i class="fab fa-github"></i>
                        </button>

                        <button @click="loginWithGoogle" class="btn btn-icon"
                            :disabled="loginLoading" :title="t('loginWithGoogle')">
                            <i class="fab fa-google"></i>
                        </button>
                    </div>
                </div>
                                <!-- 功能特性 -->
                                <div class="login-features">
                                    <div class="feature-item">
                                        <div class="feature-icon">🎭</div>
                            <span>{{ t('feature1') }}</span>
                                    </div>
                                    <div class="feature-item">
                                        <div class="feature-icon">⚡</div>
                            <span>{{ t('feature2') }}</span>
                                    </div>
                                    <div class="feature-item">
                                        <div class="feature-icon">💰</div>
                            <span>{{ t('feature3') }}</span>
                                    </div>
                                    <div class="feature-item">
                                        <div class="feature-icon">🎯</div>
                            <span>{{ t('feature4') }}</span>
                                    </div>
                                    <div class="feature-item">
                                        <div class="feature-icon">📱</div>
                            <span>{{ t('feature5') }}</span>
                                    </div>
                                    <div class="feature-item">
                                        <div class="feature-icon">🎨</div>
                            <span>{{ t('feature6') }}</span>
                                    </div>
                                </div>
                            </div>
        </div>

        <!-- 主应用页面 -->
        <div v-if="isLoggedIn === true" class="main-container">
        <!-- 浮动粒子背景 -->
        <div class="floating-particles">
            <div class="particle"></div>
            <div class="particle"></div>
            <div class="particle"></div>
            <div class="particle"></div>
            <div class="particle"></div>
            <div class="particle"></div>
            <div class="particle"></div>
            <div class="particle"></div>
            <div class="particle"></div>
            <div class="particle"></div>
            <div class="particle"></div>
            <div class="particle"></div>
            <div class="particle"></div>
            <div class="particle"></div>
            <div class="particle"></div>
            <div class="particle"></div>
            <div class="particle"></div>
            <div class="particle"></div>
            <div class="particle"></div>
            <div class="particle"></div>
        </div>

        <!-- 主内容区域 -->
        <div class="main-content-area flex flex-col relative h-full">
            <!-- 顶部栏 -->
            <div class="top-bar">
                <div class="top-bar-content">
                    <!-- 左侧图标 -->
                    <!-- <div class="top-bar-left">
                        <img src="/icon/seko_logo_white.svg" alt="SekoTalk Logo" class="top-bar-logo">
                    </div> -->
                    <div class="top-bar-left">
                        <i class="fas fa-video text-gradient-icon mr-2 text-xl"></i>
                        <span class="text-lg">LightX2V</span>
                    </div>

                    <!-- 右侧用户信息 -->
                    <div class="top-bar-right">

                            <!-- 语言切换按钮 -->
                            <div class="language-switcher mr-6">
                                <button @click="toggleLanguage"
<<<<<<< HEAD
                                    class="w-10 h-10 bg-laser-purple/10 text-gradient-icon items-center px-1 py-1 
                                           rounded-lg bg-dark-light border border-laser-purple/50 hover:border-laser-purple 
=======
                                    class="w-10 h-10 bg-laser-purple/10 text-gradient-icon items-center px-1 py-1
                                           rounded-lg bg-dark-light border border-laser-purple/50 hover:border-laser-purple
>>>>>>> 95ef1aa5
                                           transition-all duration-200 text-sm hover:scale-105"
                                    :title="t('switchLanguage')">
                                    <span class="text-lg">{{ languageOptions.find(lang => lang.code ===
                                        (currentLanguage === 'zh' ? 'en' : 'zh'))?.flag }}</span>
                                </button>
                            </div>

                        <div class="user-info">
                            <div class="user-avatar text-gradient-icon">
                                    <img v-if="currentUser.avatar" :src="getUserAvatarUrl(currentUser)"
                                        :alt="currentUser.username" class="avatar-img">
                                <i v-else class="fas fa-user"></i>
                            </div>
                            <div class="user-details">
                                <span class="username">{{ currentUser.username }}</span>
                                <span class="user-email">{{ currentUser.email }}</span>
                            </div>
                                <button @click="logout" class="text-gradient-icon" :title="t('logout')">
                                <i class="fas fa-sign-out-alt"></i>
                            </button>
                        </div>
                    </div>
                </div>
            </div>

                <!-- 下方区域 -->
                <div class="flex flex-row relative flex-1 min-h-0">
                    <!-- 左侧功能区 -->
                    <div
                        class="relative w-20 pl-5 flex flex-col z-10 mobile-bottom-nav">
                        <!-- 功能导航 -->
                <div class="p-2 flex flex-col justify-center h-full mobile-nav-buttons" style="margin-top: -10vh;">
                            <nav class="space-y-3">
                                <!-- 生成视频功能 -->
                                <div class="relative group">
                                    <button @click="switchToCreateView"
<<<<<<< HEAD
                                        class="w-12 h-12 flex items-center justify-center rounded-lg transition-all duration-300 
                                               font-medium text-sm border border-transparent hover:scale-105 hover:shadow-lg 
=======
                                        class="w-12 h-12 flex items-center justify-center rounded-lg transition-all duration-300
                                               font-medium text-sm border border-transparent hover:scale-105 hover:shadow-lg
>>>>>>> 95ef1aa5
                                               hover:shadow-laser-purple/40 mobile-nav-btn"
                                        :class="currentView === 'create'
                                            ? 'bg-laser-purple/40 text-white border-laser-purple/40 shadow-lg shadow-laser-purple/20'
                                            : 'text-gray-400 hover:text-gradient-icon'"
                                        :title="t('generateVideo')">
                                        <i class="fas fa-plus text-lg transition-transform duration-300 group-hover:rotate-90"></i>
                    </button>
                </div>

                                <!-- 我的项目功能 -->
                                <div class="relative group">
                                    <button @click="switchToProjectsView"
<<<<<<< HEAD
                                        class="w-12 h-12 flex items-center justify-center rounded-lg transition-all duration-300 
                                               font-medium text-sm border border-transparent hover:scale-105 hover:shadow-lg 
=======
                                        class="w-12 h-12 flex items-center justify-center rounded-lg transition-all duration-300
                                               font-medium text-sm border border-transparent hover:scale-105 hover:shadow-lg
>>>>>>> 95ef1aa5
                                               hover:shadow-laser-purple/20 mobile-nav-btn"
                                        :class="currentView === 'projects'
                                            ? 'bg-laser-purple/40 text-white border-laser-purple/40 shadow-lg shadow-laser-purple/40'
                                            : 'text-gray-400 hover:text-white hover:bg-dark-light hover:border-laser-purple/30'"
                                        :title="t('myProjects')">
                                        <i class="fas fa-folder text-lg transition-transform duration-300 group-hover:scale-110"></i>
                                    </button>
                                </div>

                                <!-- 灵感广场功能 -->
                                <div class="relative group">
                                    <button @click="switchToInspirationView"
<<<<<<< HEAD
                                        class="w-12 h-12 flex items-center justify-center rounded-lg transition-all duration-300 
                                               font-medium text-sm border border-transparent hover:scale-105 hover:shadow-lg 
=======
                                        class="w-12 h-12 flex items-center justify-center rounded-lg transition-all duration-300
                                               font-medium text-sm border border-transparent hover:scale-105 hover:shadow-lg
>>>>>>> 95ef1aa5
                                               hover:shadow-laser-purple/40 mobile-nav-btn"
                                        :class="currentView === 'inspiration'
                                            ? 'bg-laser-purple/40 text-white border-laser-purple/40 shadow-lg shadow-laser-purple/20'
                                            : 'text-gray-400 hover:text-white hover:bg-dark-light hover:border-laser-purple/30'"
                                        :title="t('inspiration')">
                                        <i class="fas fa-star text-lg transition-transform duration-300 group-hover:animate-pulse"></i>
                                    </button>
                                </div>
                            </nav>
                        </div>
                    </div>

                    <!-- 历史任务区域 -->
                    <div v-if="currentView === 'projects'" class="flex-1 flex flex-col min-h-0 mobile-content">
                        <!-- 内容区域 -->
                        <div class="flex-1 overflow-y-auto p-10 content-area main-scrollbar">
                            <!-- 历史任务功能区 -->
                            <div class="max-w-4xl mx-auto" id="task-creator">
                                <!-- 搜索和筛选区域 -->
                                <div class="flex flex-col md:flex-row gap-4 mb-6">
                            <!-- 搜索框 -->
                                    <div class="relative flex-1">
                                        <i
                                            class="fas fa-search absolute left-4 top-1/2 -translate-y-1/2 text-gray-400 pointer-events-none z-10"></i>
                                        <input v-model="taskSearchQuery"
                                            class="w-full bg-dark-light border border-laser-purple/30 rounded-lg py-3 pl-10 pr-4 text-sm focus:outline-none focus:ring-2 focus:ring-laser-purple/50 transition-all focus:border-laser focus:shadow-laser"
                                            :placeholder="t('searchTasks')" type="text" />
                        </div>

                                    <!-- 分类筛选 -->
                                    <div class="flex gap-2">
                                        <button @click="statusFilter = 'ALL'"
                                            :class="statusFilter === 'ALL'
                                                ? 'bg-laser-purple/20 text-white border-laser-purple/40'
                                                : 'bg-dark-light text-gray-400 hover:text-white hover:bg-dark-light/80'"
                                            class="px-4 py-2 rounded-lg border border-transparent transition-all duration-200 text-sm font-medium">
                                            {{ t('all') }}
                                </button>
                                        <button @click="statusFilter = 'SUCCEED'"
                                            :class="statusFilter === 'SUCCEED'
                                                ? 'bg-laser-purple/20 text-white border-laser-purple/40'
                                                : 'bg-dark-light text-gray-400 hover:text-white hover:bg-dark-light/80'"
                                            class="px-4 py-2 rounded-lg border border-transparent transition-all duration-200 text-sm font-medium">
                                            {{ t('success') }}
                                </button>
                                        <button @click="statusFilter = 'RUNNING'"
                                            :class="statusFilter === 'RUNNING'
                                                ? 'bg-laser-purple/20 text-white border-laser-purple/40'
                                                : 'bg-dark-light text-gray-400 hover:text-white hover:bg-dark-light/80'"
                                            class="px-4 py-2 rounded-lg border border-transparent transition-all duration-200 text-sm font-medium">
                                            {{ t('running') }}
                                </button>
                                        <button @click="statusFilter = 'FAILED'"
                                            :class="statusFilter === 'FAILED'
                                                ? 'bg-laser-purple/20 text-white border-laser-purple/40'
                                                : 'bg-dark-light text-gray-400 hover:text-white hover:bg-dark-light/80'"
                                            class="px-4 py-2 rounded-lg border border-transparent transition-all duration-200 text-sm font-medium">
                                            {{ t('failed') }}
                                </button>
                                        <button @click="() => refreshTasks(true)"
                                    class="text-gray-400 hover:text-gradient-icon transition-colors flex-shrink-0"
                                            :title="t('refreshTasks')">
                                    <i class="fas fa-sync-alt"></i>
                                </button>
                        </div>
                    </div>

                            <!-- 分页组件 -->
                            <div v-cloak>
                                            <div v-if="paginationInfo" :key="paginationKey" class="pagination-container mb-3">
                                    <div class="flex items-center justify-between text-xs text-gray-400">
                                        <div class="flex items-center space-x-1 text-gray-500">
                                                <span>{{ t('total') }} {{ paginationInfo.total }} {{ t('tasks') }}</span>
                        </div>
                                            <div v-if="paginationInfo.total_pages > 1"
                                                class="flex items-center space-x-2">
                                            <!-- 上一页按钮 -->
                                                <button @click="goToPage(currentTaskPage - 1)" :disabled="currentTaskPage <= 1"
                                                class="pagination-btn-compact"
                                                    :class="{ 'disabled': currentTaskPage <= 1 }" :title="t('previousPage')">
                                                <i class="fas fa-chevron-left text-xs"></i>
                                            </button>

                                            <!-- 页码输入框 -->
                                            <div class="flex items-center space-x-1">
                                                    <input v-model.number="pageInput" @keyup.enter="jumpToPage"
                                                        @blur="jumpToPage" type="number" :min="1"
                                                        :max="paginationInfo.total_pages" class="page-input"
                                                        :title="t('jumpToPage')" />
                                                <span class="text-gray-500">/</span>
                                                <span class="text-gray-500">{{ paginationInfo.total_pages }}</span>
                            </div>

                                            <!-- 下一页按钮 -->
                                                <button @click="goToPage(currentTaskPage + 1)"
                                                :disabled="currentTaskPage >= paginationInfo.total_pages"
                                                class="pagination-btn-compact"
                                                :class="{ 'disabled': currentTaskPage >= paginationInfo.total_pages }"
                                                    :title="t('nextPage')">
                                                <i class="fas fa-chevron-right text-xs"></i>
                                            </button>
                                    </div>
                                </div>
                            </div>
                        </div>

                        <!-- 可滚动的任务列表区域 -->
                                <div class="flex-1 overflow-y-auto history-tasks-scroll min-h-0 p-4"
                                    style="overflow-x: visible;">
                            <div v-cloak>
                                        <div v-if="filteredTasks.length === 0"
                                            class="flex-col items-center justify-center py-12 text-center">
                                            <p class="text-gray-400 text-sm">{{ t('noHistoryTasks') }}</p>
                                            <p class="text-gray-500 text-xs mt-1">{{ t('startToCreateYourFirstAIVideo') }}</p>
                                </div>
                                        <div v-else
                                            class="columns-2 md:columns-3 lg:columns-4 xl:columns-5 gap-6">
                                                <!-- 任务卡片 -->
                                            <div v-for="task in filteredTasks" :key="task.task_id"
                                                    class="cursor-pointer break-inside-avoid mb-6 group relative bg-dark-light rounded-xl overflow-hidden border border-gray-700/50 hover:border-laser-purple/40 transition-all duration-300 hover:shadow-laser/20"
                                                @click="openTaskDetailModal(task)"
                                                :title="viewTaskDetail">
                                                    <!-- 缩略图区域 -->
                                                    <div class="relative mb-3">
                                                        <div class="w-full h-auto bg-dark-light rounded-lg overflow-hidden">
                                                            <!-- 成功任务：显示视频动图 -->
                                                        <video v-if="task.status === 'SUCCEED'"
                                                            :src="getTaskVideoUrl(task.task_id, 'output_video')"
                                                            :poster="getTaskImageUrl(task)"
                                                                class="w-full h-auto object-cover group-hover:scale-105 transition-transform duration-300"
                                                            playsinline webkit-playsinline
                                                                @mouseenter="playVideo($event)"
                                                                @mouseleave="pauseVideo($event)"
                                                                @loadeddata="onVideoLoaded($event)"
                                                            @error="onVideoError($event)"></video>

                                                            <!-- 其他状态：显示输入图片或占位符 -->
                                                        <img v-else
                                                            :src="getTaskImageUrl(task)" :alt="t('taskPreview')"
                                                                class="w-full h-auto object-cover bg-dark-light transition-transform duration-300 group-hover:scale-105"
                                                            @error="handleThumbnailError" />
                                    </div>

                                                        <!-- 状态指示器 -->
                                                        <div class="absolute top-2 right-2">
                                                        <span :class="getTaskStatusColor(task.status)"
                                                            class="px-2 py-1 rounded-full text-xs font-medium bg-black/50 backdrop-blur-sm">
                                                                {{ getTaskStatusDisplay(task.status) }}
                                                            </span>
                                                        </div>

                                                        <!-- 悬停时显示的操作按钮 -->
                                                    <div
                                                        class="absolute bottom-2 left-1/2 transform -translate-x-1/2 opacity-0 group-hover:opacity-100 transition-opacity duration-300 pointer-events-none">
                                                            <div class="flex space-x-3 pointer-events-auto">
                                                <button
                                                                    v-if="['CREATED', 'PENDING', 'RUNNING','SUCCEED', 'FAILED', 'CANCEL'].includes(task.status)"
                                                                    @click.stop="reuseTask(task)"
                                                                    class="w-10 h-10 rounded-full bg-white/20 backdrop-blur-sm flex items-center justify-center text-white hover:bg-white/30 transition-colors"
                                                                :title="t('reuseTask')">
                                                            <i class="fas fa-copy text-lg"></i>
                                                </button>
                                                        <button
                                                                v-if="['CREATED', 'PENDING', 'RUNNING'].includes(task.status)"
                                                                @click.stop="cancelTask(task.task_id)"
                                                                class="w-10 h-10 rounded-full bg-laser-purple/80 backdrop-blur-sm flex items-center justify-center text-white hover:bg-laser-purple transition-colors"
                                                                :title="t('cancelTask')">
                                                            <i class="fas fa-times text-lg"></i>
                                                        </button>
                                                        <button
                                                                    v-if="['SUCCEED', 'FAILED', 'CANCEL'].includes(task.status)"
                                                                    @click.stop="resumeTask(task.task_id)"
                                                                    class="w-10 h-10 rounded-full bg-laser-purple/80 backdrop-blur-sm flex items-center justify-center text-white hover:bg-laser-purple transition-colors"
                                                                :title="t('retryTask')">
                                                                    <i class="fas fa-redo text-lg"></i>
                                                        </button>
                                                            <button v-if="task.status === 'SUCCEED'"
                                                                    @click.stop="downloadTaskOutput(task)"
                                                                    class="w-10 h-10 rounded-full bg-laser-purple/80 backdrop-blur-sm flex items-center justify-center text-white hover:bg-laser-purple transition-colors"
                                                                :title="t('downloadTask')">
                                                                    <i class="fas fa-download text-lg"></i>
                                                        </button>
                                                        <button
                                                                    v-if="['SUCCEED', 'FAILED', 'CANCEL'].includes(task.status)"
                                                                    @click.stop="deleteTask(task.task_id)"
                                                                    class="w-10 h-10 rounded-full bg-red-400/80 backdrop-blur-sm flex items-center justify-center text-white hover:bg-red-500 transition-colors"
                                                                :title="t('deleteTask')">
                                                                    <i class="fas fa-trash text-lg"></i>
                                                        </button>
                                                </div>
                                            </div>
                                        </div>

                                                    <!-- 任务信息 -->
                                                    <div class="pl-4 pr-4 pb-4">
                                                    <h3 class="text-white font-medium text-sm mb-2 line-clamp-2">{{
                                                        task.params.prompt.length > 20 ? task.params.prompt.slice(0, 20)
                                                        + '···' : task.params.prompt }}</h3>
                                                    <div
                                                        class="flex items-center justify-between text-xs text-gray-500">
                                                            <span>{{ task.model_cls }}</span>
                                                            <span>{{ getRelativeTime(task.create_t) }}</span>
                                    </div>

                                </div>
                            </div>
                            </div>
                                </div>
                            </div>
                        </div>
                    </div>
                </div>

                <!-- 生成视频区域 -->
                <div v-if="currentView === 'create'" class="flex-1 flex flex-col min-h-0 mobile-content">
                    <!-- 内容区域 -->
                    <div class="flex-1 overflow-y-auto p-6 content-area main-scrollbar">
                        <!-- 模板选择浮窗 -->
                        <div v-cloak>
                            <div v-if="showImageTemplates || showAudioTemplates"
                                class="fixed inset-0 bg-black/50 z-50 flex items-center justify-center"
                                @click="showImageTemplates = false; showAudioTemplates = false">
                                <div class="bg-secondary rounded-xl p-6 max-w-4xl w-full mx-4 h-[90vh] overflow-hidden"
                                    @click.stop>
                                    <!-- 浮窗头部 -->
                                    <div class="flex items-center justify-between mb-4">
                                        <h3 class="text-lg font-medium text-white">
                                                <i v-if="showImageTemplates"
                                                    class="fas fa-image text-gradient-icon mr-2"></i>
                                                <i v-if="showAudioTemplates"
                                                    class="fas fa-music text-gradient-icon mr-2"></i>
                                                {{ showImageTemplates ? t('imageTemplates') : t('audioTemplates') }}
                                        </h3>
                                        <button @click="showImageTemplates = false; showAudioTemplates = false"
                                                class="text-gray-400 hover:text-white transition-colors">
                                            <i class="fas fa-times text-xl"></i>
                                        </button>
                                    </div>

                                    <!-- 标签页切换 -->
                                    <div class="flex border-b border-gray-700 mb-6">
                                            <button
                                                @click="mediaModalTab = 'history'; showImageTemplates && getImageHistory(); showAudioTemplates && getAudioHistory()"
                                                class="px-4 py-2 text-sm font-medium transition-colors" :class="mediaModalTab === 'history'
                                                    ? 'text-gradient-icon border-b-2 border-laser-purple'
                                                    : 'text-gray-400 hover:text-gray-300'">
                                            <i class="fas fa-history mr-2"></i>
                                                {{ t('history') }}
                                        </button>
                                        <button @click="mediaModalTab = 'templates'"
                                                class="px-4 py-2 text-sm font-medium transition-colors" :class="mediaModalTab === 'templates'
                                                    ? 'text-gradient-icon border-b-2 border-laser-purple'
                                                    : 'text-gray-400 hover:text-gray-300'">
                                            <i class="fas fa-layer-group mr-2"></i>
                                                {{ t('templates') }}
                                        </button>
                                    </div>

                                    <!-- 图片历史记录 -->
                                          <div v-if="showImageTemplates && mediaModalTab === 'history'"
                                             class="overflow-y-auto flex-1 max-h-[60vh] main-scrollbar">
                                            <div v-if="imageHistory.length === 0"
                                                class="flex flex-col items-center justify-center py-12 text-center">
                                                <div
                                                    class="w-16 h-auto bg-laser-purple/20 rounded-full flex items-center justify-center mb-4">
                                                <i class="fas fa-history text-gradient-icon text-2xl"></i>
                                            </div>
                                                <p class="text-gray-400 text-lg mb-2">{{ t('noHistoryRecords') }}</p>
                                                <p class="text-gray-500 text-sm">{{ t('imageHistoryAutoSave') }}</p>
                                        </div>
                                        <div v-else class="space-y-3">
                                            <div class="flex items-center justify-between mb-4">
                                                    <span class="text-sm text-gray-400">{{ t('total') }} {{ imageHistory.length }}
                                                        {{ t('records') }}</span>
                                                <button @click="clearImageHistory"
                                                        class="text-xs text-red-400 hover:text-red-300 transition-colors flex items-center gap-1"
                                                        :title="t('clearHistory')">
                                                    <i class="fas fa-trash"></i>
                                                        {{ t('clear') }}
                                                </button>
                                            </div>
                                            <div class="columns-2 md:columns-3 lg:columns-4 xl:columns-5 gap-4">
                                                <div v-for="(history, index) in imageHistory" :key="index"
                                                    @click="selectImageHistory(history)"
                                                    class="break-inside-avoid mb-4 relative group cursor-pointer rounded-lg overflow-hidden border border-gray-700 hover:border-laser-purple/50 transition-all">
                                                        <img :src="getHistoryImageUrl(history)" :alt="history.filename"
                                                            class="w-full h-auto object-contain">
                                                        <div
                                                            class="absolute inset-0 bg-black/50 opacity-0 group-hover:opacity-100 transition-opacity flex items-center justify-center">
                                                        <i class="fas fa-check text-white text-xl"></i>
                                                    </div>
                                                </div>
                                            </div>
                                        </div>
                                    </div>

                                     <!-- 图片模板网格 -->
                                         <div v-if="showImageTemplates && mediaModalTab === 'templates'">

                                            <!-- 图片模板分页组件 -->
                                            <div v-if="templatePaginationInfo" class="pagination-container mt-4">
                                                <div class="flex items-center justify-between text-xs text-gray-400">
                                                    <div class="flex items-center space-x-1 text-gray-500">
                                                        <span>{{ t('total') }} {{ templatePaginationInfo.total }} {{ t('records') }}</span>
                                                    </div>
                                                    <div v-if="templatePaginationInfo.total_pages > 1"
                                                        class="flex items-center space-x-2">
                                                        <!-- 上一页按钮 -->
                                                        <button @click="goToTemplatePage(templateCurrentPage - 1)"
                                                            :disabled="templateCurrentPage <= 1"
                                                            class="pagination-btn-compact"
                                                            :class="{ 'disabled': templateCurrentPage <= 1 }"
                                                            :title="t('previousPage')">
                                                            <i class="fas fa-chevron-left text-xs"></i>
                                                        </button>

                                                        <!-- 页码按钮 -->
                                                        <template v-for="page in getVisibleTemplatePages()" :key="page">
                                                            <button v-if="page !== '...'"
                                                                @click="goToTemplatePage(page)" :class="[
                                                                'pagination-btn-compact',
                                                                { 'active': page === templateCurrentPage }
                                                            ]">
                                                                {{ page }}
                                                            </button>
                                                            <span v-else class="text-gray-500">...</span>
                                                        </template>

                                                        <!-- 页码输入框 -->
                                                        <div class="flex items-center space-x-1">
                                                            <input v-model="templatePageInput"
                                                                @keyup.enter="jumpToTemplatePage"
                                                                @blur="jumpToTemplatePage" type="number" :min="1"
                                                                :max="templatePaginationInfo.total_pages"
                                                                class="page-input" :title="t('jumpToPage')" />
                                                            <span class="text-gray-500">/</span>
                                                            <span class="text-gray-500">{{
                                                                templatePaginationInfo.total_pages }}</span>
                                                        </div>

                                                        <!-- 下一页按钮 -->
                                                        <button @click="goToTemplatePage(templateCurrentPage + 1)"
                                                            :disabled="templateCurrentPage >= templatePaginationInfo.total_pages"
                                                            class="pagination-btn-compact"
                                                            :class="{ 'disabled': templateCurrentPage >= templatePaginationInfo.total_pages }"
                                                            :title="t('nextPage')">
                                                            <i class="fas fa-chevron-right text-xs"></i>
                                                        </button>
                                                    </div>
                                                </div>
                                            </div>
                                         <div class="overflow-y-auto flex-1 max-h-[60vh] main-scrollbar">
                                         <div v-if="imageTemplates.length > 0" class="columns-4 gap-4">
                                            <div v-for="template in imageTemplates" :key="template.filename"
                                                @click="selectImageTemplate(template)"
                                                class="break-inside-avoid mb-4 relative group cursor-pointer rounded-lg border border-gray-700 hover:border-laser-purple/50 transition-all">
                                                    <img :src="getTemplateFileUrl(template.filename,'images')" :alt="template.filename"
                                                    class="w-full h-auto object-contain" preload="metadata">
                                                    <div
                                                        class="absolute inset-0 bg-black/50 opacity-0 group-hover:opacity-100 transition-opacity flex items-center justify-center">
                                                    <i class="fas fa-check text-white text-2xl"></i>
                                                </div>
                                            </div>
                                        </div>
                                            <div v-else
                                                class="flex flex-col items-center justify-center py-12 text-center">
                                                <div
                                                    class="w-16 h-16 bg-laser-purple/20 rounded-full flex items-center justify-center mb-4">
                                                <i class="fas fa-image text-gradient-icon text-2xl"></i>
                                            </div>
                                                <p class="text-gray-400 text-lg mb-2">{{ t('noImageTemplates') }}</p>
                                        </div>
                                    </div>

                                    </div>

                                    <!-- 音频历史记录 -->
                                          <div v-if="showAudioTemplates && mediaModalTab === 'history'"
                                             class="overflow-y-auto flex-1 max-h-[60vh] main-scrollbar">
                                            <div v-if="audioHistory.length === 0"
                                                class="flex flex-col items-center justify-center py-12 text-center">
                                                <div
                                                    class="w-16 h-16 bg-laser-purple/20 rounded-full flex items-center justify-center mb-4">
                                                <i class="fas fa-history text-gradient-icon text-2xl"></i>
                                            </div>
                                                <p class="text-gray-400 text-lg mb-2">{{ t('noHistoryRecords') }}</p>
                                                <p class="text-gray-500 text-sm">{{ t('audioHistoryAutoSave') }}</p>
                                        </div>
                                        <div v-else class="space-y-3">
                                            <div class="flex items-center justify-between mb-4">
                                                    <span class="text-sm text-gray-400">共 {{ audioHistory.length }}
                                                        {{ t('records') }}</span>
                                                <button @click="clearAudioHistory"
                                                        class="text-xs text-red-400 hover:text-red-300 transition-colors flex items-center gap-1"
                                                        :title="t('clearHistory')">
                                                    <i class="fas fa-trash"></i>
                                                        {{ t('clear') }}
                                                </button>
                                            </div>
                                            <div class="space-y-3">
                                                <div v-for="(history, index) in audioHistory" :key="index"
                                                    @click="selectAudioHistory(history)"
                                                    class="flex items-center gap-4 p-4 rounded-lg border border-gray-700 hover:border-laser-purple/50 transition-all cursor-pointer bg-dark-light/50 group">
                                                        <div
                                                            class="w-12 h-12 bg-laser-purple/20 rounded-lg flex items-center justify-center">
                                                        <i class="fas fa-music text-gradient-icon text-xl"></i>
                                                    </div>
                                                    <div class="flex-1">
                                                            <div
                                                                class="text-white font-medium group-hover:text-gradient-icon transition-colors">
                                                                {{ history.filename }}</div>
                                                            <div class="text-gray-400 text-sm">{{ t('audioFile') }}</div>
                                                    </div>
                                                    <button @click.stop="previewAudioHistory(history)"
                                                            class="px-3 py-2 bg-laser-purple/20 hover:bg-laser-purple/30 text-gradient-icon rounded-lg transition-all">
                                                        <i class="fas fa-play mr-2"></i>
                                                            {{ t('preview') }}
                                                    </button>
                                                </div>
                                            </div>
                                        </div>
                                    </div>

                                    <!-- 音频模板列表 -->
                                          <div v-if="showAudioTemplates && mediaModalTab === 'templates'">
                                                                                    <!-- 音频模板分页组件 -->
                                                                                    <div v-if="templatePaginationInfo" class="pagination-container mt-4">
                                                                                        <div class="flex items-center justify-between text-xs text-gray-400">
                                                                                            <div class="flex items-center space-x-1 text-gray-500">
                                                                                                <span>{{ templatePaginationInfo.total }} {{ t('records') }}</span>
                                                                            </div>
                                                                                            <div v-if="templatePaginationInfo.total_pages > 1"
                                                                                                class="flex items-center space-x-2">
                                                                                                <!-- 上一页按钮 -->
                                                                                                <button @click="goToTemplatePage(templateCurrentPage - 1)"
                                                                                                    :disabled="templateCurrentPage <= 1"
                                                                                                    class="pagination-btn-compact"
                                                                                                    :class="{ 'disabled': templateCurrentPage <= 1 }"
                                                                                                    :title="t('previousPage')">
                                                                                                    <i class="fas fa-chevron-left text-xs"></i>
                                                                                                </button>

                                                                                                <!-- 页码按钮 -->
                                                                                                <template v-for="page in getVisibleTemplatePages()" :key="page">
                                                                                                    <button v-if="page !== '...'"
                                                                                                        @click="goToTemplatePage(page)" :class="[
                                                                                                        'pagination-btn-compact',
                                                                                                        { 'active': page === templateCurrentPage }
                                                                                                    ]">
                                                                                                        {{ page }}
                                                                                                    </button>
                                                                                                    <span v-else class="text-gray-500">...</span>
                                                                                                </template>

                                                                                                <!-- 页码输入框 -->
                                                                                                <div class="flex items-center space-x-1">
                                                                                                    <input v-model="templatePageInput"
                                                                                                        @keyup.enter="jumpToTemplatePage"
                                                                                                        @blur="jumpToTemplatePage" type="number" :min="1"
                                                                                                        :max="templatePaginationInfo.total_pages"
                                                                                                        class="page-input" :title="t('jumpToPage')" />
                                                                                                    <span class="text-gray-500">/</span>
                                                                                                    <span class="text-gray-500">{{
                                                                                                        templatePaginationInfo.total_pages }}</span>
                                                                                                </div>

                                                                                                <!-- 下一页按钮 -->
                                                                                                <button @click="goToTemplatePage(templateCurrentPage + 1)"
                                                                                                    :disabled="templateCurrentPage >= templatePaginationInfo.total_pages"
                                                                                                    class="pagination-btn-compact"
                                                                                                    :class="{ 'disabled': templateCurrentPage >= templatePaginationInfo.total_pages }"
                                                                                                    :title="t('nextPage')">
                                                                                                    <i class="fas fa-chevron-right text-xs"></i>
                                                                                                </button>
                                                                                            </div>
                                                                                        </div>
                                                                                    </div>
                                        <div class="overflow-y-auto flex-1 max-h-[60vh] main-scrollbar">
                                        <div v-if="audioTemplates.length > 0" class="space-y-3">
                                            <div v-for="template in audioTemplates" :key="template.filename"
                                                @click="selectAudioTemplate(template)"
                                                class="flex items-center gap-4 p-4 rounded-lg border border-gray-700 hover:border-laser-purple/50 transition-all cursor-pointer bg-dark-light/50">
                                                    <div
                                                        class="w-12 h-12 bg-laser-purple/20 rounded-lg flex items-center justify-center">
                                                    <i class="fas fa-music text-gradient-icon text-xl"></i>
                                                </div>
                                                <div class="flex-1">
                                                        <div class="text-white font-medium">{{ template.filename }}
                                                        </div>
                                                        <div class="text-gray-400 text-sm">{{ t('audioTemplates') }}</div>
                                                </div>
                                                <button @click.stop="previewAudioTemplate(template)"
                                                        class="px-3 py-2 bg-laser-purple/20 hover:bg-laser-purple/30 text-gradient-icon rounded-lg transition-all">
                                                    <i class="fas fa-play mr-2"></i>
                                                        {{ t('preview') }}
                                                </button>
                                            </div>
                                        </div>
                                            <div v-else
                                                class="flex flex-col items-center justify-center py-12 text-center">
                                                <div
                                                    class="w-16 h-16 bg-laser-purple/20 rounded-full flex items-center justify-center mb-4">
                                                <i class="fas fa-music text-gradient-icon text-2xl"></i>
                                            </div>
                                            <p class="text-gray-400 text-lg mb-2">目前暂无音频模板</p>
                                        </div>
                                        </div>

                                        </div>
                                </div>
                            </div>
                        </div>

                        <!-- 任务创建面板 -->
                        <div class="max-w-4xl mx-auto" id="task-creator">
                            <!-- 合并的创作区域 -->
                            <div class="creation-area-container">

                                <div class="default-state-container">
                                    <!-- 两个并列的下拉菜单 -->
                                    <div class="flex justify-center gap-10 mb-6">
                                        <!-- 任务类型下拉菜单 -->
                                        <div class="task-type-dropdown">
                                            <div class="relative">
                                                <button @click="showTaskTypeMenu = !showTaskTypeMenu"
                                                    class="flex items-center gap-3 px-4 py-3 text-white hover:text-gradient-icon transition-all duration-200 text-sm min-w-[120px]"
                                                    :title="t('selectTaskType')">
                                                    <span class="text-sm">{{ getTaskTypeName(selectedTaskId) }}</span>
                                                    <i class="fas fa-chevron-down text-xs transition-transform duration-200 ml-auto"
                                                        :class="{ 'rotate-180': showTaskTypeMenu }"></i>
                                                </button>

                                                <!-- 任务类型选择下拉菜单 -->
                                                <div v-if="showTaskTypeMenu"
                                                    class="absolute top-full left-0 mt-2 bg-dark-light border border-laser-purple/30 rounded-lg shadow-lg z-50 min-w-[150px]"
                                                    @click.stop>
                                                    <div v-for="taskType in availableTaskTypes" :key="taskType"
                                                        @click="selectTask(taskType); showTaskTypeMenu = false"
                                                        class="flex items-center gap-3 px-4 py-3 hover:bg-laser-purple/20 cursor-pointer transition-colors duration-200 first:rounded-t-lg last:rounded-b-lg"
                                                        :class="{ 'bg-laser-purple/20': selectedTaskId === taskType }">
                                                        <i :class="getTaskTypeIcon(taskType)" class="text-sm"></i>
                                                        <span class="text-white text-sm">{{ getTaskTypeName(taskType) }}</span>
                                                        <i v-if="selectedTaskId === taskType"
                                                            class="fas fa-check text-laser-purple ml-auto"></i>
                                                    </div>
                                                </div>
                                            </div>
                                        </div>

                                        <!-- 模型选择下拉菜单 -->
                                        <div class="model-dropdown">
                                            <div class="relative">
                                                <button @click="showModelMenu = !showModelMenu"
                                                    class="flex items-center gap-3 px-4 py-3 text-white hover:text-gradient-icon transition-all duration-200 text-sm min-w-[120px]"
                                                    :title="t('selectModel')">
                                                    <span class="text-sm">{{ getCurrentForm().model_cls || t('selectModel') }}</span>
                                                    <i class="fas fa-chevron-down text-xs transition-transform duration-200 ml-auto"
                                                        :class="{ 'rotate-180': showModelMenu }"></i>
                                                </button>

                                                <!-- 模型选择下拉菜单 -->
                                                <div v-if="showModelMenu"
                                                    class="absolute top-full left-0 mt-2 bg-dark-light border border-laser-purple/30 rounded-lg shadow-lg z-50 min-w-[150px] max-h-48 overflow-y-auto"
                                                    @click.stop>
                                                    <div v-if="availableModelClasses.length > 0">
                                                        <div v-for="modelCls in availableModelClasses" :key="modelCls"
                                                            @click="selectModel(modelCls); showModelMenu = false"
                                                            class="flex items-center gap-3 px-4 py-3 hover:bg-laser-purple/20 cursor-pointer transition-colors duration-200 first:rounded-t-lg last:rounded-b-lg"
                                                            :class="{ 'bg-laser-purple/20': getCurrentForm().model_cls === modelCls }">
                                                            <span class="text-white text-sm">{{ modelCls }}</span>
                                                            <i v-if="getCurrentForm().model_cls === modelCls"
                                                                class="fas fa-check text-laser-purple ml-auto text-xs"></i>
                                                        </div>
                                                    </div>
                                                    <div v-else class="px-4 py-3 text-center text-gray-500 text-xs">
                                                        {{ t('selectTaskTypeFirst') }}
                                                    </div>
                                                </div>
                                            </div>
                                        </div>
                                    </div>

                                 <!-- 默认状态：中心文字 -->
                                <div v-show="!isCreationAreaExpanded" class="flex flex-col items-center justify-center h-[60vh]">

                                    <div class="text-center">

                                        <h2 class="text-4xl font-bold text-white mb-6">{{ t('whatDoYouWantToDo') }}</h2>

                                        <!-- 动态滚动提示 -->
                                        <div class="hint-container mb-8 pb-10">
                                            <div class="hint-text text-gray-400 text-lg min-h-[60px] flex items-center justify-center">
                                                <transition name="hint-fade" mode="out-in">
                                                    <p :key="currentHintIndex" class="text-center">
                                                        {{ currentTaskHints[currentHintIndex] }}
                                                    </p>
                                                </transition>
                                            </div>
                                            <!-- 提示指示器 -->
                                            <div class="flex justify-center mt-4 space-x-2">
                                                <div v-for="(hint, index) in currentTaskHints" :key="index"
                                                    class="w-2 h-2 rounded-full transition-all duration-300"
                                                    :class="index === currentHintIndex ? 'bg-laser-purple' : 'bg-gray-600'">
                                                </div>
                                            </div>
                                        </div>
                                    </div>

                                    <!-- 展开开关 -->
                                    <div class="relative group cursor-pointer max-w-3/5" @click="expandCreationArea">
                                        <button
                                            class="relative w-full max-h-[75px] bg-dark-light/80 border border-laser-purple/30 rounded-full pl-10 pr-10 py-6 text-base hover:border-laser-purple transition-all duration-300 resize-none hover:shadow-2xl"
                                        >
                                        <i class="fas fa-mouse-pointer text-lg text-gradient-icon transition-all duration-300 pointer-events-none group-hover:drop-shadow-[0_0_8px_rgba(168,85,247,0.6)] group-hover:animate-pulse"></i>
                                        <span class="pl-2 text-base font-bold text-gradient-icon transition-all duration-300 pointer-events-none group-hover:drop-shadow-[0_0_8px_rgba(168,85,247,0.6)] group-hover:animate-pulse">{{ t('startCreatingVideo') }}</span>
                                        </button>

                                        <!-- 装饰性边框 -->
                                        <div class="absolute inset-0 rounded-full border border-transparent opacity-0 group-hover:opacity-100 transition-opacity duration-300 pointer-events-none"></div>
                                    </div>
                                </div>

                                <!-- 展开状态：素材区域 -->
                                <div v-show="isCreationAreaExpanded" class="mb-8 prompt-input-section">
                                    <!-- 中心文字 -->
                                    <div class="text-center">

                                        <h2 class="text-4xl font-bold text-white mb-6 animate-fade-in">{{ t('whatMaterialsDoYouNeed') }}</h2>

                                        <p class="text-gray-400 text-lg mb-8 transition-all duration-300">
                                            <span v-if="selectedTaskId === 't2v'"
                                                  class="inline-block animate-fade-in">{{ t('pleaseEnterTheMostDetailedVideoScript') }}</span>
                                            <span v-else-if="selectedTaskId === 'i2v'"
                                                  class="inline-block animate-fade-in">{{ t('pleaseUploadAnImageAsTheFirstFrameOfTheVideoAndTheMostDetailedVideoScript') }}</span>
                                            <span v-else-if="selectedTaskId === 's2v'"
                                                  class="inline-block animate-fade-in">{{ t('pleaseUploadARoleImageAnAudioAndTheGeneralVideoRequirements') }}</span>
                                            <span v-else
                                                  class="inline-block animate-fade-in">选择任务类型开始创作您的视频</span>
                                        </p>
                                    </div>

                                                                    <!-- 收缩开关 -->

                                <div
                                    class="creation-area transition-all duration-500 ease-out max-w-10xl mx-auto"
                                    @click.stop>
                                    <!-- 收起按钮 -->
                                    <div class="flex justify-center mb-4">
                                        <button @click="contractCreationArea"
                                                class="flex items-center gap-2 px-4 py-2 text-gray-400 hover:text-laser-purple transition-all duration-300 hover:bg-laser-purple/10 rounded-lg group"
                                                :class="{ 'animate-pulse': isContracting }">
                                            <i class="fas fa-compress-alt text-sm transition-transform duration-200 group-hover:scale-110"
                                               :class="{ 'animate-spin': isContracting }"></i>
                                            <span class="text-sm font-medium">
                                                {{ t('collapseCreationArea') }}
                                            </span>
                                            <i class="fas fa-chevron-up text-xs transition-transform duration-200 group-hover:translate-y-[-2px]"
                                               :class="{ 'animate-bounce': isContracting }"></i>
                                        </button>
                                    </div>

                                    <div v-if="selectedTaskId === 'i2v' || selectedTaskId === 's2v'" class="upload-section">
                                    <!-- 上传图片 -->
                                    <div v-if="selectedTaskId === 'i2v' || selectedTaskId === 's2v'">
                                        <!-- 图片历史和素材库 -->
                                        <div class="flex justify-between items-center mb-2">
                                                <label class="block text-sm text-gray-400 flex items-center">
                                                                {{ t('image') }}
                                                            <button
                                                            @click.stop="showImageTemplates = true; mediaModalTab = 'history'; getImageHistory()"
                                                        class="text-xs hover:text-gradient-icon transition-colors pl-3"
                                                        :title="t('templates')">

                                                    <i class="fas fa-lightbulb mr-1"></i>
                                                </button>
                                                </label>
                                        </div>
                                        <!-- 上传图片 -->
                                        <div class="upload-area"
                                            @click="triggerImageUpload">
                                            <!-- 默认上传界面 -->
                                            <div v-if="!getCurrentImagePreview()" class="upload-content">
                                            <div class="upload-icon">
                                                <i class="fas fa-image text-gradient-icon text-xl"></i>
                                            </div>
                                                    <p class="text-xs text-gray-400 mb-4">{{ t('supportedImageFormats') }}</p>
                                            <div class="flex gap-2">
                                                        <button
                                                            class="btn-primary px-4 py-1.5 rounded-lg transition-all flex-1">{{ t('uploadImage') }}</button>
                                            </div>
                                            </div>

                                            <!-- 图片预览 -->
                                            <div v-if="getCurrentImagePreview()" class="image-preview group">
                                                    <img :src="getCurrentImagePreviewUrl()" alt="t('previewImage')"
                                                        class="w-full h-full object-cover rounded-lg transition-all duration-300 group-hover:brightness-50">

                                                <!-- 悬停时显示的操作按钮，位置在中下方 -->
                                                    <div
                                                        class="absolute inset-x-0 bottom-4 flex items-center justify-center opacity-0 group-hover:opacity-100 transition-opacity duration-300">
                                                    <div class="flex space-x-3">
                                                            <button @click.stop="triggerImageUpload"
                                                            class="w-12 h-12 flex items-center justify-center bg-white/15 text-white p-3 rounded-full transition-all duration-200 hover:scale-110 shadow-lg"
                                                                :title="t('reupload')">
                                                            <i class="fas fa-upload text-lg"></i>
                                                        </button>
                                                            <button @click.stop="removeImage"
                                                            class="w-12 h-12 flex items-center justify-center bg-white/15 text-white p-3 rounded-full transition-all duration-200 hover:scale-110 shadow-lg"
                                                                :title="t('deleteImage')">
                                                            <i class="fas fa-trash text-lg"></i>
                                                        </button>
                                                    </div>
                                                </div>
                                            </div>
                                                <input type="file" ref="imageInput" @change="handleImageUpload" accept="image/*"
                                                style="display: none;">
                                            </div>
                                    </div>

                                    <!-- 上传音频 -->
                                    <div v-if="selectedTaskId === 's2v'">
                                        <!-- 音频历史和素材库 -->
                                        <div class="flex justify-between items-center mb-2">
                                                        <label class="block text-sm text-gray-400 flex items-center">
                                                                        {{ t('audio') }}
                                                                    <button
                                                                    @click.stop="showAudioTemplates = true; mediaModalTab = 'history'; getAudioHistory()"
                                                                class="text-xs hover:text-gradient-icon transition-colors pl-3"
                                                                :title="t('templates')">

                                                            <i class="fas fa-lightbulb mr-1"></i>
                                                        </button>
                                                        </label>
                                        </div>
                                        <!-- 上传音频 -->
                                        <div class="upload-area">
                                        <!-- 默认上传界面 -->
                                            <div v-if="!getCurrentAudioPreview()" class="upload-content"
                                                @click="triggerAudioUpload">
                                        <div class="upload-icon">
                                            <i class="fas fa-microphone text-gradient-icon text-xl"></i>
                                        </div>
                                                <p class="text-xs text-gray-400 mb-4">{{ t('supportedAudioFormats') }}</p>
                                        <div class="flex gap-2">
                                                    <button
                                                        class="btn-primary px-4 py-1.5 rounded-lg transition-all flex-1">{{ t('uploadAudio') }}</button>

                                        </div>
                                            </div>

                                        <!-- 音频预览 -->
                                            <div v-if="getCurrentAudioPreview()" class="audio-preview group">
                                            <audio controls class="w-full h-full">
                                                    <source :src="getCurrentAudioPreviewUrl()" :type="getAudioMimeType()" preload="metadata">
                                            </audio>

                                            <!-- 悬停时显示的操作按钮，位置在中下方 -->
                                                <div
                                                    class="absolute inset-x-0 bottom-4 flex items-center justify-center opacity-0 group-hover:opacity-100 transition-opacity duration-300 bg-black/20">
                                                <div class="flex space-x-3">
                                                        <button @click.stop="triggerAudioUpload"
                                                        class="w-12 h-12 flex items-center justify-center bg-white/15 text-white p-3 rounded-full transition-all duration-200 hover:scale-110 shadow-lg"
                                                            :title="t('reupload')">
                                                        <i class="fas fa-upload text-lg"></i>
                                                    </button>
                                                        <button @click.stop="removeAudio"
                                                        class="w-12 h-12 flex items-center justify-center bg-white/15 text-white p-3 rounded-full transition-all duration-200 hover:scale-110 shadow-lg"
                                                            :title="t('deleteAudio')">
                                                        <i class="fas fa-trash text-lg"></i>
                                                    </button>
                                                </div>
                                            </div>
                                            </div>

                                            <input type="file" ref="audioInput" @change="handleAudioUpload" accept="audio/*"
                                            style="display: none;">
                                        </div>
                                    </div>
                                </div>

                                        <!-- 提示词输入区域 -->
                                        <div class="flex justify-between items-center mb-2">
                                            <label class="block text-sm text-gray-400 flex items-center">
                                                    {{ t('prompt') }}
                                                    <button @click="showPromptModal = true; promptModalTab = 'templates'"
                                                        class="text-xs text-gray-400 hover:text-gradient-icon transition-colors pl-3"
                                                        :title="t('promptTemplates')">
                                                    <i class="fas fa-lightbulb"></i>
                                                </button>
                                            </label>
                                            <div class="text-xs text-gray-400">
                                                {{ getCurrentForm().prompt?.length || 0 }} / 500
                                            </div>
                                        </div>
                                        <div class="relative group cursor-pointer">
                                            <textarea v-model="getCurrentForm().prompt"
                                                class="relative w-full bg-dark-light/80 border border-laser-purple/30 rounded-xl p-6 text-base min-h-[100px] focus:ring-1 transition-all duration-300 resize-none scrollbar-thin focus:shadow-2x placeholder-gray-500"
                                                :placeholder="getPromptPlaceholder()"
                                                rows="4"
                                                maxlength="500"
                                                required></textarea>

                                            <!-- 装饰性边框 -->
                                            <div class="absolute inset-0 rounded-xl border border-transparent opacity-0 group-hover:opacity-100 transition-opacity duration-300 pointer-events-none"></div>
                                        </div>

                                        <div class="flex justify-between items-center">
                                            <button @click="clearPrompt"
                                                class="flex items-center text-sm rounded-lg px-2 transition-all duration-200 text-gray-400 hover:text-laser-purple hover:bg-laser-purple/10 group">
                                                <i class="fas fa-sync-alt text-sm mr-2 group-hover:rotate-180 transition-transform duration-300"></i>
                                                {{ t('clear') }}
                                            </button>

                                        </div>
                                <!-- 提交按钮 -->
                                <div class="flex justify-center mt-2">
                                    <button @click="submitTask" :disabled="submitting"
                                        class="btn-primary flex items-center justify-center px-8 py-3 rounded-lg text-lg transition-all shadow-lg">
                                        <i class="fas fa-play text-xl mr-2"></i>
                                        {{ submitting ? t('submitting') : t('generateVideo') }}
                                    </button>
                                </div>

                                </div>

                                </div>

                            </div>

                </div>

                        </div>
                </div>
                </div>
                        <!-- 灵感广场区域 -->
                        <div v-if="currentView === 'inspiration'" class="flex-1 flex flex-col min-h-0 mobile-content">
                            <!-- 内容区域 -->
                            <div class="flex-1 overflow-y-auto p-6 content-area main-scrollbar">
                                <!-- 灵感广场功能区 -->
                                <div class="max-w-4xl mx-auto" id="inspiration-gallery">
                                    <!-- 固定功能区 -->
                                    <div class="flex-shrink-0 p-1">
                                        <!-- 标题区域 -->
                                        <div class="text-center mb-8">
                                                <h1 class="text-3xl font-bold text-white mb-2">{{ t('inspiration') }}</h1>
                                                <p class="text-gray-400">{{ t('discoverCreativity') }}</p>
                                        </div>

                                        <!-- 搜索和筛选区域 -->
                                        <div class="flex flex-col md:flex-row gap-4 mb-6">
                                            <!-- 搜索框 -->
                                            <div class="relative flex-1">
                                                    <i
                                                        class="fas fa-search absolute left-4 top-1/2 -translate-y-1/2 text-gray-400 pointer-events-none z-10"></i>
                                                    <input v-model="inspirationSearchQuery"
                                                    @keyup.enter="handleInspirationSearch"
                                                    @input="handleInspirationSearch"
                                                    class="w-full bg-dark-light border border-laser-purple/30 rounded-lg py-3 pl-10 pr-4 text-sm focus:outline-none focus:ring-2 focus:ring-laser-purple/50 transition-all focus:border-laser focus:shadow-laser"
                                                        :placeholder="t('searchInspiration')" type="text" />
                                            </div>

                                            <!-- 分类筛选 -->
                                                <div class="flex gap-2 flex-wrap">
                                                    <button v-for="category in dynamicInspirationCategories" :key="category.id"
                                                    @click="selectInspirationCategory(category.id)"
                                                    :class="selectedInspirationCategory === category.id
                                                        ? 'bg-laser-purple/20 text-white border-laser-purple/40'
                                                        : 'bg-dark-light text-gray-400 hover:text-white hover:bg-dark-light/80'"
                                                        class="px-4 py-2 rounded-lg border border-transparent transition-all duration-200 text-sm font-medium">
                                                    {{ category.name }}
                                                </button>
                                            </div>
                                        </div>
                      <!-- 灵感广场分页组件 -->
                                        <div v-if="inspirationPaginationInfo" class="pagination-container mt-8">
                                                <div class="flex items-center justify-between text-xs text-gray-400">
                                                    <div class="flex items-center space-x-1 text-gray-500">
                                                        <span>{{ inspirationPaginationInfo.total }} {{ t('records') }}</span>
                                        </div>
                                                    <div v-if="inspirationPaginationInfo.total_pages > 1"
                                                        class="flex items-center space-x-2">
                                                        <!-- 上一页按钮 -->
                                                        <button @click="goToInspirationPage(inspirationCurrentPage - 1)"
                                                            :disabled="inspirationCurrentPage <= 1"
                                                            class="pagination-btn-compact"
                                                            :class="{ 'disabled': inspirationCurrentPage <= 1 }" :title="t('previousPage')">
                                                            <i class="fas fa-chevron-left text-xs"></i>
                                                        </button>

                                                        <!-- 页码按钮 -->
                                                        <template v-for="page in getVisibleInspirationPages()" :key="page">
                                                            <button v-if="page !== '...'" @click="goToInspirationPage(page)"
                                                                :class="[
                                                                'pagination-btn-compact',
                                                                { 'active': page === inspirationCurrentPage }
                                                            ]">
                                                                {{ page }}
                                                        </button>
                                                            <span v-else class="text-gray-500">...</span>
                                                        </template>

                                                        <!-- 页码输入框 -->
                                                        <div class="flex items-center space-x-1">
                                                            <input v-model="inspirationPageInput"
                                                                @keyup.enter="jumpToInspirationPage"
                                                                @blur="jumpToInspirationPage" type="number" :min="1"
                                                                :max="inspirationPaginationInfo.total_pages" class="page-input"
                                                                :title="t('jumpToPage')">
                                                            <span class="text-gray-500">/</span>
                                                            <span class="text-gray-500">{{ inspirationPaginationInfo.total_pages
                                                                }}</span>
                                                        </div>

                                                        <!-- 下一页按钮 -->
                                                        <button @click="goToInspirationPage(inspirationCurrentPage + 1)"
                                                            :disabled="inspirationCurrentPage >= inspirationPaginationInfo.total_pages"
                                                            class="pagination-btn-compact"
                                                            :class="{ 'disabled': inspirationCurrentPage >= inspirationPaginationInfo.total_pages }"
                                                            :title="t('nextPage')">
                                                            <i class="fas fa-chevron-right text-xs"></i>
                                                        </button>
                                                    </div>
                                                </div>
                                        </div>
                                        <!-- 灵感内容网格 -->
                                        <div class="flex-1 overflow-y-auto history-tasks-scroll min-h-0 p-4"
                                        style="overflow-x: visible;">
                                        <div class="columns-2 md:columns-3 lg:columns-4 xl:columns-5 gap-6">
                                            <!-- 灵感卡片 -->
                                            <div v-for="item in filteredInspirationItems" :key="item.task_id"
                                                    class="break-inside-avoid mb-6 group relative bg-dark-light rounded-xl overflow-hidden border border-gray-700/50 hover:border-laser-purple/40 transition-all duration-300 hover:shadow-laser/20">
                                                <!-- 视频缩略图区域 -->
<<<<<<< HEAD
                                                <div class="cursor-pointer bg-gray-800 relative flex flex-col" 
=======
                                                <div class="cursor-pointer bg-gray-800 relative flex flex-col"
>>>>>>> 95ef1aa5
                                                @click="previewTemplateDetail(item)"
                                                :title="t('viewTemplateDetail')">
                                                        <!-- 视频预览 -->
                                                        <video v-if="item?.outputs?.output_video"
                                                            :src="getTemplateFileUrl(item.outputs.output_video,'videos')"
                                                            :poster="getTemplateFileUrl(item.inputs.input_image,'images')"
                                                            class="w-full h-auto object-contain group-hover:scale-105 transition-transform duration-300"
                                                            preload="auto" playsinline webkit-playsinline
                                                            @mouseenter="playVideo($event)" @mouseleave="pauseVideo($event)"
                                                            @loadeddata="onVideoLoaded($event)"
                                                            @error="onVideoError($event)"></video>
                                                    <!-- 图片缩略图 -->
                                                        <img v-else="item?.inputs?.input_image"
                                                        :src="getTemplateFileUrl(item.inputs.input_image,'images')"
                                                        :alt="item.params?.prompt || '模板图片'"
                                                        class="w-full h-auto object-contain group-hover:scale-105 transition-transform duration-300"
                                                        @error="handleThumbnailError" />
                                                    <!-- 悬浮操作按钮（下方居中） -->
                                                    <div
                                                        class="absolute bottom-3 left-1/2 transform -translate-x-1/2 flex items-center justify-center opacity-0 group-hover:opacity-100 transition-opacity duration-200 pointer-events-none z-10 w-full">
                                                        <div class="flex space-x-3 pointer-events-auto">
                                                            <button @click="applyTemplateImage(item)"
                                                                class="w-10 h-10 rounded-full bg-laser-purple/80 backdrop-blur-sm flex items-center justify-center text-white hover:bg-laser-purple transition-colors"
                                                                :title="t('applyImage')">
                                                                <i class="fas fa-image text-sm"></i>
                                                            </button>
                                                            <button @click="applyTemplateAudio(item)"
                                                                class="w-10 h-10 rounded-full bg-laser-purple/80 backdrop-blur-sm flex items-center justify-center text-white hover:bg-laser-purple transition-colors"
                                                                :title="t('applyAudio')">
                                                                <i class="fas fa-music text-sm"></i>
                                                            </button>
                                                            <button @click="useTemplate(item)"
                                                                class="w-10 h-10 rounded-full bg-laser-purple/80 backdrop-blur-sm flex items-center justify-center text-white hover:bg-laser-purple transition-colors"
                                                                :title="t('useTemplate')">
                                                                <i class="fas fa-clone text-sm"></i>
                                                            </button>
                                                        </div>
                                                    </div>

                                            </div>                                                <!-- 固定高度内容信息和标签，合并为一个组件，最多两行文字 -->
                                                <div class="p-4 flex flex-col justify-between h-20">
                                                        <div class="flex flex-wrap gap-1">
                                                            <span v-for="tag in item.tags" :key="tag"
                                                                class="px-2 py-1 bg-gray-700/50 text-gray-300 text-xs rounded-full">
                                                            {{ tag }}
                                                        </span>
                                                    </div>
                                                </div>
                                        </div>
                                    </div>

                                    </div>
                                </div>
                            </div>
                        </div>
                        </div>
                </div>
        </div>

        </div>
        <!-- 增强的提示消息系统 -->
        <div v-cloak>
            <div v-if="alert.show"
                class="fixed top-4 left-1/2 transform -translate-x-1/2 z-[9999] max-w-xs w-full px-4"
                :class="getAlertClass(alert.type)">
                    <div
                        class="bg-gray-800/95 backdrop-blur-sm border border-gray-700/50 rounded-lg shadow-lg transition-all duration-300 ease-out">
                    <div class="flex items-center p-3">
                        <div class="flex-shrink-0 mr-3">
                            <div class="w-6 h-6 rounded-full flex items-center justify-center"
                                :class="getAlertIconBgClass(alert.type)">
                                <i :class="getAlertIcon(alert.type)" class="text-xs"></i>
                            </div>
                        </div>
                        <div class="flex-1">
                            <p class="text-xs font-medium text-gray-200">
                                {{ alert.message }}
                            </p>
                        </div>
                        <div class="flex-shrink-0 ml-2">
                            <button @click="alert.show = false"
                                    class="w-5 h-5 rounded-full flex items-center justify-center text-gray-400 hover:text-gray-200 hover:bg-gray-700/50 transition-all duration-200">
                                <i class="fas fa-times text-xs"></i>
                            </button>
                        </div>
                    </div>
                </div>
            </div>
        </div>

        <!-- 自定义确认对话框 -->
         <div v-cloak>
        <div v-if="confirmDialog.show" class="fixed inset-0 z-50 flex items-center justify-center p-4">
            <!-- 背景遮罩 -->
                    <div class="absolute inset-0 bg-black/60 backdrop-blur-sm" @click="confirmDialog.show = false">
                    </div>

            <!-- 对话框内容 -->
            <div class="relative bg-dark-light border border-laser-purple/30 rounded-xl shadow-2xl max-w-md w-full mx-4 transform transition-all duration-300 ease-out"
                 :class="confirmDialog.show ? 'scale-100 opacity-100' : 'scale-95 opacity-0'">
                <!-- 头部 -->
                <div class="flex items-center justify-between p-6 border-b border-gray-700">
                    <div class="flex items-center gap-3">
                        <div class="w-10 h-10 bg-red-500/20 rounded-full flex items-center justify-center">
                            <i class="fas fa-exclamation-triangle text-red-400 text-lg"></i>
                                            </div>
                        <h3 class="text-lg font-semibold text-white">{{ confirmDialog.title }}</h3>
                    </div>
                    <button @click="confirmDialog.show = false"
                            class="text-gray-400 hover:text-gray-300 transition-colors">
                        <i class="fas fa-times text-lg"></i>
                                                </button>
                                                </div>

                <!-- 内容 -->
                <div class="p-6">
                    <p class="text-gray-300 leading-relaxed mb-6">{{ confirmDialog.message }}</p>

                    <!-- 警告信息 -->
                            <div v-if="confirmDialog.warning"
                                class="bg-red-500/10 border border-red-500/30 rounded-lg p-4 mb-6">
                        <div class="flex items-start gap-3">
                            <i class="fas fa-info-circle text-red-400 mt-0.5"></i>
                            <div class="text-sm text-red-300">
                                <p class="font-medium mb-2">{{ confirmDialog.warning.title }}</p>
                                <ul class="space-y-1 text-xs">
                                            <li v-for="item in confirmDialog.warning.items" :key="item"
                                                class="flex items-center gap-2">
                                        <i class="fas fa-minus text-red-400 text-xs"></i>
                                        {{ item }}
                                    </li>
                                </ul>
                                            </div>
                                        </div>
                                    </div>
                </div>

                <!-- 底部按钮 -->
                <div class="flex gap-3 p-6 pt-0">
                    <button @click="confirmDialog.cancel()"
                            class="flex-1 px-4 py-2.5 bg-gray-600 hover:bg-gray-500 text-white rounded-lg transition-all duration-200 font-medium">
                                {{ t('cancel') }}
                    </button>
                    <button @click="confirmDialog.confirm()"
                            class="flex-1 px-4 py-2.5 bg-red-500 hover:bg-red-600 text-white rounded-lg transition-all duration-200 font-medium flex items-center justify-center gap-2">
                        <i class="fas fa-trash text-sm"></i>
                        {{ confirmDialog.confirmText }}
                    </button>
                </div>
            </div>
        </div>
        </div>

        <!-- 提示词模板和历史记录弹窗 -->
        <div v-cloak>
                <div v-if="showPromptModal" class="fixed inset-0 bg-black/50 z-50 flex items-center justify-center"
                @click="showPromptModal = false">
                <div class="bg-secondary rounded-xl p-6 max-w-4xl w-full mx-4 max-h-[80vh] overflow-hidden"
                    @click.stop>
                    <!-- 浮窗头部 -->
                    <div class="flex items-center justify-between mb-4">
                        <h3 class="text-lg font-medium text-white">
                            <i class="fas fa-lightbulb text-gradient-icon mr-2"></i>
                                {{ t('promptTemplates') }}
                        </h3>
                        <button @click="showPromptModal = false"
                                class="text-gray-400 hover:text-white transition-colors">
                            <i class="fas fa-times text-xl"></i>
                        </button>
                    </div>

                    <!-- 标签页切换 -->
                    <div class="flex border-b border-gray-700 mb-6">
                        <button @click="promptModalTab = 'templates'"
                                class="px-4 py-2 text-sm font-medium transition-colors" :class="promptModalTab === 'templates'
                                    ? 'text-gradient-icon border-b-2 border-laser-purple'
                                    : 'text-gray-400 hover:text-gray-300'">
                            <i class="fas fa-layer-group mr-2"></i>
                                {{ t('templates') }}
                        </button>
                        <button @click="promptModalTab = 'history'"
                                class="px-4 py-2 text-sm font-medium transition-colors" :class="promptModalTab === 'history'
                                    ? 'text-gradient-icon border-b-2 border-laser-purple'
                                    : 'text-gray-400 hover:text-gray-300'">
                            <i class="fas fa-history mr-2"></i>
                                {{ t('history') }}
                        </button>
                    </div>

                    <!-- 模板内容 -->
                    <div v-if="promptModalTab === 'templates'" class="overflow-y-auto max-h-[50vh]">
                            <div v-if="getPromptTemplates(selectedTaskId).length > 0"
                                class="grid grid-cols-1 md:grid-cols-2 gap-4 overflow-y-auto max-h-[50vh] main-scrollbar">
                                <button v-for="template in getPromptTemplates(selectedTaskId)" :key="template.id"
                                @click="selectPromptTemplate(template)"
                                    class="break-inside-avoid mb-4 p-4 text-left bg-dark-light rounded-lg hover:bg-laser-purple/20 transition-all border border-transparent hover:border-laser-purple/40 group">
                                    <div
                                        class="font-medium text-sm mb-2 text-white group-hover:text-gradient-icon transition-colors">
                                    {{ template.title }}
                                </div>
                                <div class="text-xs text-gray-400 line-clamp-3 leading-relaxed">
                                    {{ template.prompt }}
                                </div>
                                <div class="mt-3 flex items-center justify-between">
                                        <span class="text-xs text-laser-purple/60">{{ t('clickApply') }}</span>
                                        <i
                                            class="fas fa-arrow-right text-xs text-laser-purple/60 group-hover:translate-x-1 transition-transform"></i>
                                </div>
                            </button>
                        </div>
                        <div v-else class="flex flex-col items-center justify-center py-12 text-center">
                                <div
                                    class="w-16 h-16 bg-laser-purple/20 rounded-full flex items-center justify-center mb-4">
                                <i class="fas fa-layer-group text-gradient-icon text-2xl"></i>
                            </div>
                                <p class="text-gray-400 text-lg mb-2">{{ t('noAvailableTemplates') }}</p>
                                <p class="text-gray-500 text-sm">{{ t('pleaseSelectTaskType') }}</p>
                        </div>
                    </div>

                    <!-- 历史记录内容 -->
                    <div v-if="promptModalTab === 'history'" class="overflow-y-auto max-h-[50vh]">
                            <div v-if="promptHistory.length === 0"
                                class="flex flex-col items-center justify-center py-12 text-center">
                                <div
                                    class="w-16 h-16 bg-laser-purple/20 rounded-full flex items-center justify-center mb-4">
                                <i class="fas fa-history text-gradient-icon text-2xl"></i>
                            </div>
                                <p class="text-gray-400 text-lg mb-2">{{ t('noHistoryRecords') }}</p>
                                <p class="text-gray-500 text-sm">{{ t('promptHistoryAutoSave') }}</p>
                        </div>
                        <div v-else class="space-y-3">
                            <div class="flex items-center justify-between mb-4">
                                    <span class="text-sm text-gray-400">{{ promptHistory.length }} {{ t('records') }}</span>
                                <button @click="clearPromptHistory"
                                        class="text-xs text-red-400 hover:text-red-300 transition-colors flex items-center gap-1"
                                        title="{{ t('clearHistory') }}">
                                    <i class="fas fa-trash"></i>
                                        {{ t('clear') }}
                                </button>
                            </div>
                                <button v-for="(history, index) in promptHistory" :key="index"
                                @click="selectPromptHistory(history)"
                                    class="w-full p-4 text-left bg-dark-light rounded-lg hover:bg-laser-purple/20 transition-all border border-transparent hover:border-laser-purple/40 group">
                                    <div
                                        class="text-sm text-gray-300 line-clamp-3 leading-relaxed group-hover:text-white transition-colors">
                                    {{ history }}
                                </div>
                                <div class="mt-2 flex items-center justify-between">
                                        <span class="text-xs text-laser-purple/60">{{ t('clickApply') }}</span>
                                        <i
                                            class="fas fa-arrow-right text-xs text-laser-purple/60 group-hover:translate-x-1 transition-transform"></i>
                                </div>
                            </button>
                        </div>
                    </div>
                </div>
            </div>
        </div>

            <!-- 模板详情弹窗 -->
            <div v-cloak>
                <div v-if="showTemplateDetailModal"
                    class="fixed inset-0 bg-black/50 z-50 flex items-center justify-center p-4"
                    @click="closeTemplateDetailModal">
                    <div class="bg-secondary rounded-xl w-[80%] h-[100vh]" @click.stop>
                        <!-- 弹窗头部 -->
                        <div class="flex items-center justify-between p-6 border-b border-gray-700">
                            <h3 class="text-xl font-medium text-white flex items-center">
                                <i class="fas fa-star text-laser-purple mr-3"></i>
                                {{ t('templateDetail') }}
                            </h3>
                            <!-- 右侧按钮组 -->
                            <div class="flex items-center space-x-3">
                                <!-- 使用模板按钮 -->
                                <button @click="useTemplate(selectedTemplate)"
                                    class="btn-primary px-4 py-3 bg-gradient-to-r from-laser-purple to-laser-blue text-white rounded-xl hover:from-laser-purple/80 hover:to-laser-blue/80 transition-all duration-200 font-medium">
                                    {{ t('useTemplate') }}
                                </button>
                                <!-- 关闭按钮 -->
                                <button @click="closeTemplateDetailModal"
                                    class="text-gray-400 hover:text-white transition-colors">
                                    <i class="fas fa-times text-xl"></i>
                                </button>
                            </div>
                        </div>

                        <!-- 弹窗内容 -->
                        <div class="flex h-[calc(100vh-120px)] overflow-y-auto main-scrollbar">
                            <!-- 左侧输入素材区域 -->
                            <div class="w-2/5 border-r border-gray-700">
                                <div class="p-6 space-y-6">
                                    <!-- 输入图片 -->
                                    <div v-if="selectedTemplate?.inputs?.input_image" class="space-y-3">
                                        <div class="flex items-center justify-between">
                                            <label class="text-sm font-medium text-white">{{ t('inputImage') }}</label>
                                            <button @click="applyTemplateImage(selectedTemplate)"
                                                class="px-3 py-1.5 bg-laser-purple/20 text-laser-purple border border-laser-purple/40 rounded-lg hover:bg-laser-purple/30 transition-all duration-200 text-xs">
                                                {{ t('applyImage') }}
                                            </button>
                                        </div>
                                        <div class="relative w-[50%] bg-gray-800 rounded-lg overflow-hidden cursor-pointer group"
                                            @click="showImageZoom(getTemplateFileUrl(selectedTemplate.inputs.input_image,'images'))">
                                            <img :src="getTemplateFileUrl(selectedTemplate.inputs.input_image,'images')" :alt="'输入图片'"
                                                class="w-full h-full object-cover transition-transform duration-300 group-hover:scale-105" />
                                            <div class="absolute inset-0 bg-black/0 group-hover:bg-black/20 transition-all duration-300 flex items-center justify-center">
                                                <i class="fas fa-search-plus text-white opacity-0 group-hover:opacity-100 transition-opacity duration-300 text-2xl"></i>
<<<<<<< HEAD
                                            </div>
                                        </div>
                                    </div>

                                    <!-- 输入音频 -->
                                    <div v-if="selectedTemplate?.inputs?.input_audio" class="space-y-3">
                                        <div class="flex items-center justify-between">
                                            <label class="text-sm font-medium text-white">{{ t('inputAudio') }}</label>
                                            <button @click="applyTemplateAudio(selectedTemplate)"
                                                class="px-3 py-1.5 bg-laser-purple/20 text-laser-purple border border-laser-purple/40 rounded-lg hover:bg-laser-purple/30 transition-all duration-200 text-xs">
                                                {{ t('applyAudio') }}
                                            </button>
                                        </div>
                                        <div class="rounded-lg p-4">
                                            <audio :src="getTemplateFileUrl(selectedTemplate.inputs.input_audio,'audios')" controls
                                                class="w-full"></audio>
                                        </div>
                                    </div>

                                    <!-- 输入Prompt -->
                                    <div v-if="selectedTemplate?.params?.prompt" class="space-y-3">
                                        <div class="flex items-center justify-between">
                                            <label class="text-sm font-medium text-white">{{ t('prompt') }}</label>
                                            <div class="flex items-center space-x-2">
                                                <button @click="copyPrompt(selectedTemplate?.params?.prompt)"
                                                    class="px-3 py-1.5 bg-gray-600/20 text-gray-300 border border-gray-600/40 rounded-lg hover:bg-gray-600/30 transition-all duration-200 text-xs">
                                                    <i class="fas fa-copy mr-1"></i>{{ t('copy') }}
                                                </button>
                                                <button @click="applyTemplatePrompt(selectedTemplate)"
                                                    class="px-3 py-1.5 bg-laser-purple/20 text-laser-purple border border-laser-purple/40 rounded-lg hover:bg-laser-purple/30 transition-all duration-200 text-xs">
                                                    {{ t('applyPrompt') }}
                                                </button>
                                            </div>
                                        </div>
                                        <div class="bg-gray-800 rounded-lg p-4">
                                            <p class="text-sm text-gray-300 leading-relaxed">{{ selectedTemplate?.params?.prompt }}</p>
=======
                                            </div>
                                        </div>
                                    </div>

                                    <!-- 输入音频 -->
                                    <div v-if="selectedTemplate?.inputs?.input_audio" class="space-y-3">
                                        <div class="flex items-center justify-between">
                                            <label class="text-sm font-medium text-white">{{ t('inputAudio') }}</label>
                                            <button @click="applyTemplateAudio(selectedTemplate)"
                                                class="px-3 py-1.5 bg-laser-purple/20 text-laser-purple border border-laser-purple/40 rounded-lg hover:bg-laser-purple/30 transition-all duration-200 text-xs">
                                                {{ t('applyAudio') }}
                                            </button>
                                        </div>
                                        <div class="rounded-lg p-4">
                                            <audio :src="getTemplateFileUrl(selectedTemplate.inputs.input_audio,'audios')" controls
                                                class="w-full"></audio>
                                        </div>
                                    </div>

                                    <!-- 输入Prompt -->
                                    <div v-if="selectedTemplate?.params?.prompt" class="space-y-3">
                                        <div class="flex items-center justify-between">
                                            <label class="text-sm font-medium text-white">{{ t('prompt') }}</label>
                                            <div class="flex items-center space-x-2">
                                                <button @click="copyPrompt(selectedTemplate?.params?.prompt)"
                                                    class="px-3 py-1.5 bg-gray-600/20 text-gray-300 border border-gray-600/40 rounded-lg hover:bg-gray-600/30 transition-all duration-200 text-xs">
                                                    <i class="fas fa-copy mr-1"></i>{{ t('copy') }}
                                                </button>
                                                <button @click="applyTemplatePrompt(selectedTemplate)"
                                                    class="px-3 py-1.5 bg-laser-purple/20 text-laser-purple border border-laser-purple/40 rounded-lg hover:bg-laser-purple/30 transition-all duration-200 text-xs">
                                                    {{ t('applyPrompt') }}
                                                </button>
                                            </div>
>>>>>>> 95ef1aa5
                                        </div>
                                        <div class="bg-gray-800 rounded-lg p-4">
                                            <p class="text-sm text-gray-300 leading-relaxed">{{ selectedTemplate?.params?.prompt }}</p>
                                        </div>
                                    </div>

                                </div>
                            </div>

                            <!-- 右侧视频播放区域 -->
                            <div class="flex-1">
                                <div class="p-6 flex items-center justify-between">
                                    <label class="text-sm font-medium text-white">{{ t('outputVideo') }}</label>
                                </div>
                                <div class="w-full h-[calc(70vh)] bg-gray-900 rounded-lg overflow-hidden">
                                    <video
                                    :src="getTemplateFileUrl(selectedTemplate.outputs.output_video,'videos')"
                                    :poster="getTemplateFileUrl(selectedTemplate.inputs.input_image,'images')"
                                        class="w-full h-full object-contain" controls
                                        @loadeddata="onVideoLoaded($event)"></video>
                                </div>
                            </div>
                        </div>
                    </div>
                </div>
            </div>

            <!-- 图片放大弹窗 -->
             <div v-cloak>
            <div v-if="showImageZoomModal" class="fixed inset-0 bg-black/80 z-60 flex items-center justify-center p-4"
                @click="closeImageZoomModal">
                <div class="relative max-w-4xl max-h-[90vh] bg-secondary rounded-xl overflow-hidden" @click.stop>
                    <div class="flex items-center justify-between p-4 border-b border-gray-700">
                        <h3 class="text-lg font-medium text-white">{{ t('imagePreview') }}</h3>
                        <button @click="closeImageZoomModal"
                            class="text-gray-400 hover:text-white transition-colors">
                            <i class="fas fa-times text-xl"></i>
                        </button>
                    </div>
                    <div class="p-4">
                        <img :src="zoomedImageUrl" :alt="'图片预览'"
                            class="w-full h-auto max-h-[70vh] object-contain rounded-lg" />
                    </div>
                </div>
            </div>
            </div>

            <!-- 任务详情弹窗 -->
            <div v-cloak>
                <div v-if="showTaskDetailModal"
                    class="fixed inset-0 bg-black/50 z-50 flex items-center justify-center p-4"
                    @click="closeTaskDetailModal">
                    <!-- 任务完成时的大弹窗 -->
                    <div v-if="modalTask?.status === 'SUCCEED'"
                        class="bg-secondary rounded-xl max-w-7xl w-full max-h-[95vh] overflow-hidden" @click.stop>
                        <!-- 弹窗头部 -->
                        <div class="flex items-center justify-between p-6 border-b border-gray-700">
                            <h3 class="text-xl font-medium text-white flex items-center">
                                <i class="fas fa-info-circle text-gradient-icon mr-2"></i>
                                {{ t('taskDetails') }}
                            </h3>
                            <button @click="closeTaskDetailModal"
                                class="text-gray-400 hover:text-white transition-colors">
                                <i class="fas fa-times text-xl"></i>
                            </button>
                        </div>

                        <!-- 左右布局内容 -->
                        <div class="flex h-[calc(100vh-120px)]">
                            <!-- 左侧视频播放器 -->
                            <div class="flex-1 p-6">
                                <div class="h-full bg-black rounded-xl border border-laser-purple/50 overflow-hidden">
                        <video
                            v-if="selectedTaskFiles.outputs.output_video && selectedTaskFiles.outputs.output_video.url"
                                        class="w-full h-full object-contain" controls preload="metadata"
                            :src="selectedTaskFiles.outputs.output_video.url">
                                        {{ t('browserNotSupported') }}
                        </video>
                        <div v-else-if="selectedTaskFiles.outputs.output_video && selectedTaskFiles.outputs.output_video.error"
                            class="w-full h-full flex items-center justify-center bg-red-900/20">
                            <div class="text-center">
                                <i class="fas fa-exclamation-triangle text-red-400 text-2xl mb-2"></i>
                                            <p class="text-red-400 text-sm">{{ t('videoLoadFailed') }}</p>
                            </div>
                        </div>
                                    <div v-else class="w-full h-full flex items-center justify-center bg-gray-700">
                            <div class="text-center">
                                <i class="fas fa-spinner fa-spin text-gray-400 text-2xl mb-2"></i>
                                            <p class="text-gray-400 text-sm">{{ t('loadingVideo') }}...</p>
                            </div>
                        </div>
                    </div>
                </div>

                            <!-- 右侧任务详情 -->
                            <div class="w-[28rem] overflow-y-auto border-l border-gray-700">
                                <!-- 任务操作按钮 -->
                                <div class="flex flex-col space-y-3 items-center">
                                    <button v-if="['CREATED', 'PENDING', 'RUNNING'].includes(modalTask?.status)"
                                            @click="cancelTask(modalTask.task_id, true); closeTaskDetailModal()"
                                            class="w-3/4 px-4 py-3 bg-gray-700/50 hover:bg-gray-600/50 text-white border border-gray-600/30 rounded-xl text-sm transition-all duration-200 hover:border-gray-500/50">
                                        <i class="fas fa-times mr-2"></i>
                                        {{ t('cancelTask') }}
                                    </button>
                                    <button v-if="['SUCCEED', 'FAILED', 'CANCEL'].includes(modalTask?.status)"
                                            @click="reuseTask(modalTask); closeTaskDetailModal()"
                                            class="w-3/4 px-4 py-3 bg-laser-purple/20 hover:bg-laser-purple/30 text-white border border-laser-purple/40 rounded-xl text-sm transition-all duration-200 hover:border-laser-purple/60">
                                        <i class="fas fa-copy mr-2"></i>
                                        {{ t('reuseTask') }}
                                    </button>
                                    <button v-if="['SUCCEED', 'FAILED', 'CANCEL'].includes(modalTask?.status)"
                                            @click="resumeTask(modalTask.task_id, true); closeTaskDetailModal()"
                                            class="w-3/4 px-4 py-3 bg-gray-700/50 hover:bg-gray-600/50 text-white border border-gray-600/30 rounded-xl text-sm transition-all duration-200 hover:border-gray-500/50">
                                        <i class="fas fa-redo mr-2"></i>
                                        {{ t('regenerateTask') }}
                                    </button>
                                    <button
                                        v-if="selectedTaskFiles.outputs.output_video && selectedTaskFiles.outputs.output_video.url"
                                            @click="downloadFile(selectedTaskFiles.outputs.output_video)"
                                            class="w-3/4 px-4 py-3 bg-gray-700/50 hover:bg-gray-600/50 text-white border border-gray-600/30 rounded-xl text-sm transition-all duration-200 hover:border-gray-500/50">
                                        <i class="fas fa-download mr-2"></i>
                                        {{ t('downloadVideo') }}
                                    </button>
                                    <button v-if="['SUCCEED', 'FAILED', 'CANCEL'].includes(modalTask?.status)"
                                            @click="deleteTask(modalTask.task_id, true); closeTaskDetailModal()"
                                            class="w-3/4 px-4 py-3 bg-red-900/20 hover:bg-red-900/30 text-red-400 border border-red-500/30 rounded-xl text-sm transition-all duration-200 hover:border-red-500/50">
                                        <i class="fas fa-trash mr-2"></i>
                                        {{ t('deleteTask') }}
                                    </button>
            </div>
                                <div class="p-6 space-y-6">
                                    <!-- 任务状态显示 -->
                                    <div class="bg-secondary/30 rounded-xl p-4">
                                <h4 class="text-sm font-medium mb-3 flex items-center">
                                    <i class="fas fa-info-circle text-gradient-icon mr-2"></i>
                                            {{ t('taskInfo') }}
                                </h4>
                                <ul class="space-y-2 text-sm">
                                    <li class="flex justify-between">
                                                <span class="text-gray-400">{{ t('taskID') }}</span>
                                        <span class="text-xs">{{ modalTask?.task_id }}</span>
                                    </li>
                                    <li class="flex justify-between">
                                                <span class="text-gray-400">{{ t('taskType') }}</span>
                                        <span>{{ getTaskTypeName(modalTask) }}</span>
                                    </li>
                                    <li class="flex justify-between">
                                                <span class="text-gray-400">{{ t('modelName') }}</span>
                                        <span class="text-gradient-icon">{{ modalTask?.model_cls }}</span>
                                    </li>
                                    <li class="flex justify-between">
                                                <span class="text-gray-400">{{ t('createTime') }}</span>
                                        <span>{{ formatTime(modalTask?.create_t) }}</span>
                                    </li>
                                    <li class="flex justify-between">
                                                <span class="text-gray-400">{{ t('updateTime') }}</span>
                                        <span>{{ formatTime(modalTask?.update_t) }}</span>
                                    </li>
                                    <li class="flex justify-between">
                                                <span class="text-gray-400">{{ t('status') }}</span>
                                                <span :class="getStatusTextClass(modalTask?.status)">{{
                                                    getTaskStatusDisplay(modalTask?.status) }}</span>
                                    </li>
                                </ul>
        </div>

                                    <!-- 提示词 -->
                                    <div class="bg-secondary/30 rounded-xl p-4">
                                        <h4 class="text-sm font-medium mb-3 flex items-center">
                                            <i class="fas fa-file-alt text-gradient-icon mr-2"></i>
                                            {{ t('prompt') }}
                                        </h4>
                                        <div class="bg-dark-light rounded-lg p-3 text-sm text-gray-300">
                                            <p>{{ modalTask?.params?.prompt || t('noPrompt') }}</p>
                                </div>
                                </div>

                                    <!-- 上传素材 -->
                                    <div v-if="modalTask?.inputs && Object.keys(modalTask.inputs).length"
                                        class="bg-secondary/30 rounded-xl p-4">
                                <h4 class="text-sm font-medium mb-3 flex items-center">
                                    <i class="fas fa-upload text-gradient-icon mr-2"></i>
                                            {{ t('uploadMaterials') }}
                                            <span v-if="loadingTaskFiles"
                                                class="ml-2 text-xs text-gray-400">({{ t('loading') }}...)</span>
                                </h4>
                                <div class="space-y-3">
                                    <template v-for="(input, key) in modalTask.inputs" :key="key">
                                        <div class="flex items-center gap-3">
                                            <template v-if="key.includes('image')">
                                                <i class="fas fa-image text-gradient-icon text-lg"></i>
                                                <div class="flex items-center gap-2">
                                                            <span
                                                                v-if="!selectedTaskFiles.inputs[key] || !selectedTaskFiles.inputs[key].url"
                                                                class="text-gray-400 text-sm">{{ typeof input ===
                                                                'string' ? input : t('image') }}</span>
                                                    <div class="flex items-center gap-2 relative group">
                                                        <img v-if="selectedTaskFiles.inputs[key] && selectedTaskFiles.inputs[key].url"
                                                            :src="selectedTaskFiles.inputs[key].url"
                                                            :alt="input"

                                                            class="w-16 h-16 object-cover rounded bg-dark-light border border-gray-700">
                                                        <div v-else-if="selectedTaskFiles.inputs[key] && selectedTaskFiles.inputs[key].error"
                                                            class="w-16 h-16 rounded bg-red-900/20 border border-red-500/30 flex items-center justify-center">
                                                                    <i
                                                                        class="fas fa-exclamation-triangle text-red-400"></i>
                                                        </div>
                                                        <div v-else
                                                            class="w-16 h-16 rounded bg-gray-700 border border-gray-600 flex items-center justify-center">
                                                            <i class="fas fa-spinner fa-spin text-gray-400"></i>
                                                        </div>
                                                                <button
                                                                    v-if="selectedTaskFiles.inputs[key] && selectedTaskFiles.inputs[key].url"
                                                                @click="downloadFile(selectedTaskFiles.inputs[key])"
                                                                class="text-xs px-2 py-1 rounded">
                                                                    <i
                                                                        class="fas fa-download mr-1 text-white opacity-30 hover:opacity-100 transition-opacity"></i>
                                                        </button>
                                                    </div>
                                                </div>
                                            </template>
                                            <template v-else-if="key.includes('audio')">
                                                <i class="fas fa-microphone text-gradient-icon text-lg"></i>
                                                <div class="flex items-center gap-2">
                                                            <span
                                                                v-if="!selectedTaskFiles.inputs[key] || !selectedTaskFiles.inputs[key].url"
                                                                class="text-gray-400 text-sm">{{ typeof input ===
                                                                'string' ? input : t('audioFile') }}</span>
                                                    <div class="flex items-center gap-2">
                                                                <audio
                                                                    v-if="selectedTaskFiles.inputs[key] && selectedTaskFiles.inputs[key].url"
                                                                    :src="selectedTaskFiles.inputs[key].url" controls
                                                            class="h-8 text-gradient-icon"
                                                            preload="metadata">

                                                                    {{ t('browserNotSupported') }}
                                                        </audio>
                                                        <div v-else-if="selectedTaskFiles.inputs[key] && selectedTaskFiles.inputs[key].error"
                                                            class="h-8 px-3 rounded bg-red-900/20 border border-red-500/30 flex items-center">
                                                                    <i
                                                                        class="fas fa-exclamation-triangle text-red-400 text-xs"></i>
                                                        </div>
                                                        <div v-else
                                                            class="h-8 px-3 rounded bg-gray-700 border border-gray-600 flex items-center">
                                                                    <i
                                                                        class="fas fa-spinner fa-spin text-gray-400 text-xs"></i>
                                                        </div>
                                                                <button
                                                                    v-if="selectedTaskFiles.inputs[key] && selectedTaskFiles.inputs[key].url"
                                                                @click="downloadFile(selectedTaskFiles.inputs[key])"
                                                                class="text-xs px-2 py-1 rounded">
                                                                    <i
                                                                        class="fas fa-download mr-1 text-white opacity-30 hover:opacity-100 transition-opacity"></i>
                                                        </button>
                                                    </div>
                                                </div>
                                            </template>
                                        </div>
                                    </template>
                                </div>
                            </div>
                                </div>
                            </div>
                        </div>
                    </div>

                    <!-- 其他状态的小弹窗 -->
                    <div v-else class="bg-secondary rounded-xl max-w-4xl w-full max-h-[90vh] overflow-hidden"
                        @click.stop>
                        <!-- 弹窗头部 -->
                        <div class="flex items-center justify-between p-6 border-b border-gray-700">
                            <h3 class="text-xl font-medium text-white flex items-center">
                                <i class="fas fa-info-circle text-gradient-icon mr-2"></i>
                                {{ t('taskDetails') }}
                            </h3>
                            <button @click="closeTaskDetailModal"
                                class="text-gray-400 hover:text-white transition-colors">
                                <i class="fas fa-times text-xl"></i>
                            </button>
                        </div>

                        <!-- 弹窗内容 -->

                        <div class="overflow-y-auto max-h-[calc(90vh-120px)] p-6">
                                <!-- 任务进行中信息 -->
                            <div v-if="['CREATED', 'PENDING', 'RUNNING'].includes(modalTask?.status)"
                                class="max-w-4xl mx-auto task-running-panel">
                                    <div class="text-center py-8">
                                    <div
                                        class="w-24 h-24 mx-auto bg-laser-purple/20 rounded-full flex items-center justify-center mb-6 animate-pulse-slow">
                                            <i class="fas fa-spinner fa-spin text-gradient-icon text-3xl"></i>
                                        </div>
                                    <h3 class="text-xl font-medium mb-2">{{ t('videoGenerating') }}</h3>
                                    <p class="text-gray-400 mb-6">{{ t('aiIsGeneratingYourVideo') }}...</p>

                                        <!-- 子任务进度显示 -->
                                    <div v-if="modalTask && modalTask.subtasks && modalTask.subtasks.length > 0"
                                        class="progress-container">
                                            <h4 class="text-sm font-medium mb-4 flex items-center">
                                            <i class="fas fa-chart-line text-gradient-icon mr-2"></i>
                                            {{ t('taskProgress') }}
                                            </h4>

                                            <!-- 总体进度条 -->
                                            <div class="mb-4">
                                                <div class="flex justify-between items-center mb-2">
                                                <span class="text-sm text-gray-300">{{
                                                    getProgressTitle(modalTask.subtasks || []) }}</span>
                                                <span class="text-sm text-gradient-icon">{{
                                                    getProgressInfo(modalTask.subtasks || []) }}</span>
                                                </div>
                                                <div class="progress-bar">
                                                <div class="progress-fill"
                                                    :style="{ width: getOverallProgress(modalTask.subtasks || []) + '%' }">
                                                </div>
                                                </div>
                                            </div>

                                            <!-- 子任务列表 -->
                                            <div class="space-y-2">
                                            <div v-for="(subtask, index) in (modalTask.subtasks || [])" :key="index"
                                                class="subtask-item">
                                                    <div class="subtask-header">
                                                    <span class="text-sm font-medium">{{ t('subtask') }} {{ index + 1 }}</span>
                                                        <span class="subtask-status" :class="subtask.status.toLowerCase()">
                                                            {{ getSubtaskStatusText(subtask.status) }}
                                                        </span>
                                                    </div>

                                                    <!-- 子任务进度条 -->
                                                <div v-if="subtask.status === 'PENDING' || subtask.status === 'RUNNING'"
                                                    class="mt-2">
                                                        <div class="flex justify-between items-center mb-1">
                                                        <span class="text-xs text-gray-400">{{
                                                            getSubtaskStatusText(subtask.status) }}</span>
                                                        <span class="text-xs text-gradient-icon">{{
                                                            formatEstimatedTime(subtask) }}</span>
                                                        </div>
                                                        <div class="progress-bar">
                                                        <div class="progress-fill"
                                                            :style="{ width: getSubtaskProgress(subtask) + '%' }"></div>
                                                        </div>
                                                    </div>

                                                    <!-- 子任务详细信息 -->
                                                    <div class="subtask-info">
                                                    <div v-if="subtask.estimated_pending_order !== null"
                                                        class="flex items-center gap-2 mt-1">
                                                            <i class="fas fa-clock text-xs"></i>
                                                        <span>{{ t('queuePosition') }}: {{ subtask.estimated_pending_order }}</span>
                                                        </div>
                                                    <div v-if="subtask.ready_worker_count !== null"
                                                        class="flex items-center gap-2 mt-1">
                                                            <i class="fas fa-users text-xs"></i>
                                                        <span>{{ t('availableWorker') }}: {{ subtask.ready_worker_count }}</span>
                                                        </div>
                                                    <div v-if="subtask.fail_msg"
                                                        class="flex items-center gap-2 mt-1 text-red-400">
                                                            <i class="fas fa-exclamation-triangle text-xs"></i>
                                                            <span>{{ subtask.fail_msg }}</span>
                                                        </div>
                                                    </div>
                                                </div>
                                            </div>
                                        </div>
                                    </div>
                                </div>

                                <!-- 任务失败信息 -->
                            <div v-if="modalTask?.status === 'FAILED'" class="max-w-4xl mx-auto task-failed-panel">
                                    <div class="text-center py-8">
                                    <div
                                        class="w-24 h-24 mx-auto bg-red-500/10 rounded-full flex items-center justify-center mb-6">
                                            <i class="fas fa-exclamation-triangle text-red-500 text-3xl"></i>
                                        </div>
                                    <h3 class="text-xl font-medium mb-2">{{ t('videoGeneratingFailed') }}</h3>
                                    <p
                                        class="text-gray-400 mb-4 max-w-md mx-auto flex items-center justify-center gap-2">
                                        {{ t('sorryYourVideoGenerationTaskFailed') }}
                                        <button v-if="getTaskFailureInfo(modalTask)"
                                                    @click="showErrorDetails = !showErrorDetails"
                                                    class="text-gray-400 hover:text-gray-100 transition-colors">
                                                <i class="fas fa-info-circle"></i>
                                            </button>
                                        </p>

                                        <!-- 可展开的错误详情 -->
                                    <div v-if="showErrorDetails && getTaskFailureInfo(modalTask)" class="mt-4">
                                            <span class="text-xs">{{ getTaskFailureInfo(modalTask) }}</span>
                                        </div>
                                    </div>
                                </div>

                                <!-- 任务取消信息 -->
                            <div v-if="modalTask?.status === 'CANCEL'" class="max-w-4xl mx-auto task-cancelled-panel">
                                    <div class="text-center py-8">
                                    <div
                                        class="w-24 h-24 mx-auto bg-yellow-500/10 rounded-full flex items-center justify-center mb-6">
                                            <i class="fas fa-ban text-yellow-500 text-3xl"></i>
                                        </div>
                                    <h3 class="text-xl font-medium mb-2">{{ t('taskCancelled') }}</h3>
                                        <p class="text-gray-400 mb-4 max-w-md mx-auto">
                                        {{ t('thisTaskHasBeenCancelledYouCanRegenerateOrViewTheMaterialsYouUploadedBefore') }}
                                        </p>
                                    </div>

                                </div>

                            <!-- 任务操作按钮 -->
                            <div class="flex justify-center space-x-3 p-4">
                            <button v-if="['CREATED', 'PENDING', 'RUNNING'].includes(modalTask?.status)"
                                    @click="cancelTask(modalTask.task_id, true); closeTaskDetailModal()"
                                            class="px-4 py-2 btn-primary rounded-lg text-sm transition-all">
                                        <i class="fas fa-times mr-2"></i>
                                    {{ t('cancelTask') }}
                                    </button>
                                <button
                                    v-if="['SUCCEED', 'FAILED', 'CANCEL','CREATED', 'PENDING', 'RUNNING'].includes(modalTask?.status)"
                                    @click="reuseTask(modalTask); closeTaskDetailModal()"
                                    class="px-4 py-3 bg-laser-purple/20 hover:bg-laser-purple/30 text-white border border-laser-purple/40 rounded-xl text-sm transition-all duration-200 hover:border-laser-purple/60">
                                <i class="fas fa-copy mr-2"></i>
                                    {{ t('reuseTask') }}
                                    </button>
                            <button v-if="['SUCCEED', 'FAILED', 'CANCEL'].includes(modalTask?.status)"
                                    @click="resumeTask(modalTask.task_id, true); closeTaskDetailModal()"
                                    class="px-4 py-3 bg-gray-700/50 hover:bg-gray-600/50 text-white border border-gray-600/30 rounded-xl text-sm transition-all duration-200 hover:border-gray-500/50">
                                        <i class="fas fa-redo mr-2"></i>
                                    {{ t('regenerateTask') }}
                                    </button>
                            <button v-if="['SUCCEED', 'FAILED', 'CANCEL'].includes(modalTask?.status)"
                                    @click="deleteTask(modalTask.task_id, true); closeTaskDetailModal()"
                                    class="px-4 py-3 bg-red-900/20 hover:bg-red-900/30 text-red-400 border border-red-500/30 rounded-xl text-sm transition-all duration-200 hover:border-red-500/50">
                                        <i class="fas fa-trash mr-2"></i>
                                    {{ t('deleteTask') }}
                                    </button>
                                </div>

                                <!-- 任务状态显示 -->
                                <div class="bg-secondary/30 rounded-xl p-6 mb-6">
                                    <h4 class="text-sm font-medium mb-3 flex items-center">
                                        <i class="fas fa-info-circle text-gradient-icon mr-2"></i>
                                    {{ t('taskInfo') }}
                                    </h4>
                                    <ul class="space-y-2 text-sm">
                                        <li class="flex justify-between">
                                        <span class="text-gray-400">{{ t('taskID') }}</span>
                                        <span>{{ modalTask?.task_id }}</span>
                                        </li>
                                        <li class="flex justify-between">
                                        <span class="text-gray-400">{{ t('taskType') }}</span>
                                        <span>{{ getTaskTypeName(modalTask) }}</span>
                                        </li>
                                        <li class="flex justify-between">
                                        <span class="text-gray-400">{{ t('modelName') }}</span>
                                        <span class="text-gradient-icon">{{ modalTask?.model_cls }}</span>
                                        </li>
                                        <li class="flex justify-between">
                                        <span class="text-gray-400">{{ t('createTime') }}</span>
                                        <span>{{ formatTime(modalTask?.create_t) }}</span>
                                        </li>
                                        <li class="flex justify-between">
                                        <span class="text-gray-400">{{ t('updateTime') }}</span>
                                        <span>{{ formatTime(modalTask?.update_t) }}</span>
                                        </li>
                                        <li class="flex justify-between">
                                        <span class="text-gray-400">{{ t('status') }}</span>
                                        <div class="flex items-center gap-2">
                                            <span :class="getStatusTextClass(modalTask?.status)">{{
                                                getTaskStatusDisplay(modalTask?.status) }}</span>
                                            <button
                                                v-if="modalTask?.status === 'FAILED' && getTaskFailureInfo(modalTask)"
                                                    @click="showFailureDetails = !showFailureDetails"
                                                    class="text-red-400 hover:text-red-300 transition-colors"
                                                title="{{ t('viewFailureReason') }}">
                                                <i class="fas fa-exclamation-triangle text-xs"></i>
                                            </button>
                                        </div>
                                        </li>
                                    </ul>

                                <!-- 失败原因详情 -->
                                <div v-if="showFailureDetails && modalTask?.status === 'FAILED' && getTaskFailureInfo(modalTask)"
                                     class="mt-4 p-3 bg-red-900/20 border border-red-500/30 rounded-lg">
                                    <div class="flex items-start gap-2">
                                        <i class="fas fa-exclamation-triangle text-red-400 text-sm mt-0.5"></i>
                                        <div class="flex-1">
                                            <p class="text-xs text-red-300 font-medium mb-1">{{ t('failureReason') }}:</p>
                                            <p class="text-xs text-red-200 whitespace-pre-wrap">{{
                                                getTaskFailureInfo(modalTask) }}</p>
                                        </div>
                                    </div>
                                </div>
                                </div>

                                <!-- 提示词 -->
                                <div class="bg-secondary/30 rounded-xl p-4 mb-6">
                                    <h4 class="text-sm font-medium mb-3 flex items-center">
                                        <i class="fas fa-file-alt text-gradient-icon mr-2"></i>
                                    {{ t('prompt') }}
                                    </h4>
                                    <div class="bg-dark-light rounded-lg p-4 text-sm text-gray-300">
                                    <p>{{ modalTask?.params?.prompt || t('noPrompt') }}</p>
                                    </div>
                                </div>

                            <!-- 上传素材 -->
                            <div v-if="modalTask?.inputs && Object.keys(modalTask.inputs).length"
                                class="bg-secondary/30 rounded-xl p-4 mb-6">
                                    <h4 class="text-sm font-medium mb-3 flex items-center">
                                        <i class="fas fa-upload text-gradient-icon mr-2"></i>
                                    {{ t('uploadMaterials') }}
                                    <span v-if="loadingTaskFiles" class="ml-2 text-xs text-gray-400">({{ t('loading') }}...)</span>
                                    </h4>
                                    <div class="space-y-3">
                                    <template v-for="(input, key) in modalTask.inputs" :key="key">
                                            <div class="flex items-center gap-3">
                                                <template v-if="key.includes('image')">
                                                    <i class="fas fa-image text-gradient-icon text-xl"></i>
                                                    <div class="flex items-center gap-2">
                                                    <span
                                                        v-if="!selectedTaskFiles.inputs[key] || !selectedTaskFiles.inputs[key].url"
                                                        class="text-gray-400 text-sm">{{ typeof input === 'string' ?
                                                        input : t('image') }}</span>
                                                        <div class="flex items-center gap-2 relative group">
                                                            <img v-if="selectedTaskFiles.inputs[key] && selectedTaskFiles.inputs[key].url"
                                                            :src="selectedTaskFiles.inputs[key].url" :alt="input"
                                                                class="w-20 h-20 object-cover rounded bg-dark-light border border-gray-700"
                                                                >
                                                            <div v-else-if="selectedTaskFiles.inputs[key] && selectedTaskFiles.inputs[key].error"
                                                                class="w-20 h-20 rounded bg-red-900/20 border border-red-500/30 flex items-center justify-center">
                                                                <i class="fas fa-exclamation-triangle text-red-400"></i>
                                                            </div>
                                                            <div v-else
                                                                class="w-20 h-20 rounded bg-gray-700 border border-gray-600 flex items-center justify-center">
                                                                <i class="fas fa-spinner fa-spin text-gray-400"></i>
                                                            </div>
                                                        <button
                                                            v-if="selectedTaskFiles.inputs[key] && selectedTaskFiles.inputs[key].url"
                                                                    @click="downloadFile(selectedTaskFiles.inputs[key])"
                                                                    class="text-xs px-2 py-1 rounded">
                                                            <i
                                                                class="fas fa-download mr-1 text-white opacity-30 hover:opacity-100 transition-opacity"></i>
                                                            </button>
                                                        </div>
                                                    </div>
                                                </template>
                                                <template v-else-if="key.includes('audio')">
                                                    <i class="fas fa-microphone text-gradient-icon text-xl"></i>
                                                    <div class="flex items-center gap-2">
                                                    <span
                                                        v-if="!selectedTaskFiles.inputs[key] || !selectedTaskFiles.inputs[key].url"
                                                        class="text-gray-400 text-sm">{{ typeof input === 'string' ?
                                                        input : t('audioFile') }}</span>
                                                        <div class="flex items-center gap-2">
                                                        <audio
                                                            v-if="selectedTaskFiles.inputs[key] && selectedTaskFiles.inputs[key].url"
                                                            :src="selectedTaskFiles.inputs[key].url" controls
                                                                class="h-8 text-gradient-icon"
                                                                preload="metadata">
                                                            {{ t('browserNotSupported') }}
                                                            </audio>
                                                            <div v-else-if="selectedTaskFiles.inputs[key] && selectedTaskFiles.inputs[key].error"
                                                                class="h-8 px-3 rounded bg-red-900/20 border border-red-500/30 flex items-center">
                                                            <i
                                                                class="fas fa-exclamation-triangle text-red-400 text-xs"></i>
                                                            </div>
                                                            <div v-else
                                                                class="h-8 px-3 rounded bg-gray-700 border border-gray-600 flex items-center">
                                                                <i class="fas fa-spinner fa-spin text-gray-400 text-xs"></i>
                                                            </div>
                                                        <button
                                                            v-if="selectedTaskFiles.inputs[key] && selectedTaskFiles.inputs[key].url"
                                                                    @click="downloadFile(selectedTaskFiles.inputs[key])"
                                                                    class="text-xs px-2 py-1 rounded">
                                                            <i
                                                                class="fas fa-download mr-1 text-white opacity-30 hover:opacity-100 transition-opacity"></i>
                                                            </button>
                                                    </div>
                                </div>
                                                </template>
                                    </div>
                                        </template>
                                    </div>
                                </div>

                </div>
            </div>
        </div>
    </div>

        </div>
    </div>
</div>
</div>

    <script src="https://unpkg.com/vue@3/dist/vue.global.js">
    </script>

    <script>
        const { createApp, ref, computed, onMounted, onUnmounted, watch, nextTick } = Vue;

        createApp({
            setup() {
                // 响应式数据
                const loading = ref(false);
                const loginLoading = ref(false);
                const initLoading = ref(false);
                const downloadLoading = ref(false);
                const alert = ref({ show: false, message: '', type: 'info' });

                // 短信登录相关数据
                const phoneNumber = ref('');
                const verifyCode = ref('');
                const smsCountdown = ref(0);
                const showSmsForm = ref(false);
                const showErrorDetails = ref(false);
                const showFailureDetails = ref(false);

                // 语言切换相关
                const currentLanguage = ref('zh'); // 'zh' 或 'en'
                const showLanguageMenu = ref(false);
                const languageLoaded = ref(false); // 语言是否已加载完成

                // 任务类型下拉菜单
                const showTaskTypeMenu = ref(false);
                const showModelMenu = ref(false);
                const languageOptions = ref([
                    { code: 'zh', name: '中文', flag: 'ZH' },
                    { code: 'en', name: 'English', flag: 'EN' }
                ]);

                // 翻译函数
                const t = (key) => {
                    if (!languageLoaded.value) {
                        return '...'; // 语言未加载完成时返回占位符，避免显示原始key
                    }
                    return translations.value[currentLanguage.value]?.[key] || key;
                };
                // 多语言文本映射
                const translations = ref({
                    zh: {
                        // 通用
                        total: '共',
                        tasks: '条',
                        records: '条',
                        imageTemplates: '图片素材',
                        audioTemplates: '音频素材',
                        noImageTemplates: '目前暂无图片素材',
                        noAudioTemplates: '目前暂无音频素材',
                        noHistoryTasks: '暂无历史任务',
                        templateDetail: '模板详情',
                        viewTemplateDetail: '查看模板详情',
                        viewTaskDetail: '查看任务详情',
                        templateInfo: '模板信息',
                        useTemplate: '使用模板',
                        model: '模型',
                        type: '类型',
                        inputMaterials: '上传素材',
                        inputImage: '输入图片',
                        inputAudio: '输入音频',
                        applyImage: '只应用图片',
                        applyAudio: '只应用音频',
                        applyPrompt: '只应用提示词',
                        imageApplied: '图片已应用',
                        audioApplied: '音频已应用',
                        promptApplied: '提示词已应用',
                        copy: '复制',
                        promptCopied: '提示词已复制到剪贴板',
                        outputVideo: '输出视频',
                        audio: '音频',

                        // 页面标题
                        pageTitle: 'LightX2V服务',
                        pleaseEnterThePromptForVideoGeneration: '请输入视频生成提示词',
                        describeTheContentStyleSceneOfTheVideo: '描述视频内容、风格、场景等...',
                        describeTheDigitalHumanImageBackgroundStyleActionRequirements: '描述数字人形象、背景风格、动作要求等...',
                        describeTheContentActionRequirementsBasedOnTheImage: '描述基于图片的视频内容、动作要求等...',
                        loginSubtitle: '一个强大的视频生成平台',

                        // 登录相关
                        loginWithGitHub: '使用GitHub登录',
                        loginWithGoogle: '使用Google登录',
                        loginWithSMS: '使用短信登录',
                        loggingIn: '登录中...',
                        logout: '退出登录',
                        loggedOut: '已退出登录',
                        loginFailed: '登录失败',
                        loginError: '登录过程中发生错误',
                        authFailed: '认证失败，请重新登录',
                        loginExpired: '登录已过期，请重新登录',
                        orLoginWith: '或使用以下方式登录',
                        login: '登录 / 注册',
                        loginLoading: '登录中...',
                        sendSmsCode: '发送验证码',
                        phoneNumber: '手机号',
                        verifyCode: '验证码',

                        // 功能特性
                        feature1: '电影级数字人视频',
                        feature2: '20倍生成提速',
                        feature3: '超低成本生成',
                        feature4: '精准口型对齐',
                        feature5: '分钟级视频时长',
                        feature6: '多场景应用',

                        // 导航和菜单
                        generateVideo: '生成视频',
                        history: '历史记录',
                        inspiration: '灵感广场',
                        myProjects: '我的项目',
                        discoverCreativity: '发现创意，激发灵感',
                        searchTasks: '搜索历史任务...',
                        searchInspiration: '搜索灵感...',
                        refresh: '刷新任务列表',
                        noHistoryTasks: '暂无历史任务',
                        startToCreateYourFirstAIVideo: '开始创建你的第一个AI视频吧',
                        switchLanguage: '切换语言',
                        selectTaskType: '选择任务类型',
                        selectTaskTypeFirst: '请先选择任务类型',
                        noHistoryRecords: '暂无历史记录',
                        imageHistoryAutoSave: '开始使用图片后，历史记录将自动保存',
                        audioHistoryAutoSave: '开始使用音频后，历史记录将自动保存',
                        clearHistory: '清空历史记录',
                        clear: '清空',
                        promptHistoryAutoSave: '开始创建任务后，提示词将自动保存',
                        searchTasks: '搜索任务',
                        initializationFailed: '初始化失败，请刷新页面重试',
                        browserNotSupported: '您的浏览器不支持播放',
                        videoLoadFailed: '视频加载失败',
                        loadingVideo: '加载视频中',
                        videoGenerating: '视频生成中',
                        taskProgress: '任务进度',
                        subtask: '子任务',
                        queuePosition: '队列位置',
                        availableWorker: '可用Worker',
                        whatDoYouWantToDo: '今天想做什么样的视频呢？',
                        whatMaterialsDoYouNeed: '创作视频需要什么素材呢？',
                        pleaseEnterTheMostDetailedVideoScript: '请输入尽可能详细的视频脚本',
                        pleaseUploadAnImageAsTheFirstFrameOfTheVideoAndTheMostDetailedVideoScript: '请上传一张图片作为视频的首帧图，以及尽可能详细的视频脚本',
                        pleaseUploadARoleImageAnAudioAndTheGeneralVideoRequirements: '请上传一张角色图片、一段音频、以及大致的视频要求',
                        collapseCreationArea: '收起创作区域',
                        startCreatingVideo: '开始创作视频···',
                        videoGeneratingFailed: '视频生成失败',
                        aiIsGeneratingYourVideo: 'AI正在生成您的视频...',

                        sorryYourVideoGenerationTaskFailed: '很抱歉，您的视频生成任务未能完成。',
                        thisTaskHasBeenCancelledYouCanRegenerateOrViewTheMaterialsYouUploadedBefore: '此任务已被取消，您可以重新生成或查看之前上传的素材。',
                        taskCancelled: '任务已取消',
                        taskDetails: '任务详情',
                        taskInfo: '任务信息',
                        taskID: '任务ID',
                        taskType: '任务类型',
                        modelName: '模型名称',
                        createTime: '创建时间',
                        updateTime: '更新时间',
                        status: '状态',
                        viewFailureReason: '查看失败原因',
                        failureReason: '失败原因',
                        noPrompt: '无提示词',
                        uploadMaterials: '上传素材',
                        loading: '加载中',
                        pending: '等待中',
                        remaining: '剩余',
                        image: '图片',
                        audioFile: '音频文件',
                        browserNotSupported: '您的浏览器不支持播放',
                        videoLoadFailed: '视频加载失败',
                        loadingVideo: '加载视频中',
                        videoGenerating: '视频生成中',
                        taskProgress: '任务进度',
                        subtask: '子任务',
                        queuePosition: '队列位置',
                        availableWorker: '可用Worker',
                        videoGeneratingFailed: '视频生成失败',
                        sorryYourVideoGenerationTaskFailed: '很抱歉，您的视频生成任务未能完成。',
                        thisTaskHasBeenCancelledYouCanRegenerateOrViewTheMaterialsYouUploadedBefore: '此任务已被取消，您可以重新生成或查看之前上传的素材。',
                        taskCancelled: '任务已取消',
                        taskInfo: '任务信息',
                        taskID: '任务ID',
                        taskType: '任务类型',
                        modelName: '模型名称',
                        createTime: '创建时间',
                        updateTime: '更新时间',
                        viewFailureReason: '查看失败原因',
                        failureReason: '失败原因',
                        noPrompt: '无提示词',
                        uploadMaterials: '上传素材',
                        loading: '加载中',
                        image: '图片',
                        audioFile: '音频文件',
                        status: '状态',
                        browserNotSupported: '您的浏览器不支持播放',
                        videoLoadFailed: '视频加载失败',
                        loadingVideo: '加载视频中',
                        videoGenerating: '视频生成中',

                        // 任务状态
                        succeed: '成功',
                        success: '成功',
                        failed: '失败',
                        running: '运行中',
                        pending: '等待中',
                        remaining: '剩余',
                        cancelled: '已取消',
                        all: '全部',

                        // 任务操作
                        reuseTask: '复用任务',
                        regenerateTask: '重新生成',
                        cancelTask: '取消任务',
                        retryTask: '重试任务',
                        downloadTask: '下载视频',
                        downloadVideo: '下载视频',
                        deleteTask: '删除任务',

                        // 任务创建
                        createVideo: '创建视频',
                        selectTemplate: '选择模板',
                        uploadImage: '上传图片',
                        uploadAudio: '上传音频',
                        enterPrompt: '输入提示词',
                        selectModel: '选择模型',
                        startGeneration: '开始生成',
                        templates: '素材',

                        // 模型和任务类型
                        textToVideo: '文生视频',
                        imageToVideo: '图生视频',
                        speechToVideo: '数字人',

                        // 提示词相关
                        prompt: '提示词',
                        negativePrompt: '负面提示词',
                        promptTemplates: '提示词模板',
                        promptHistory: '提示词历史',

                        // 文件上传
                        uploadImageFile: '上传图片文件',
                        uploadAudioFile: '上传音频文件',
                        dragDropHere: '拖拽文件到此处或点击上传',
                        supportedImageFormats: '支持jpg、png、webp图片格式（10MB以内）',
                        supportedAudioFormats: '支持mp3、m4a、wav音频格式（120s以内）',
                        maxFileSize: '最大文件大小',

                        // 任务详情
                        taskDetails: '任务详情',
                        taskId: '任务ID',
                        taskType: '任务类型',
                        taskStatus: '任务状态',
                        createdAt: '创建时间',
                        completedAt: '完成时间',
                        duration: '持续时间',

                        // 通用操作
                        confirm: '确认',
                        cancel: '取消',
                        save: '保存',
                        edit: '编辑',
                        delete: '删除',
                        close: '关闭',
                        back: '返回',
                        next: '下一步',
                        previous: '上一步',
                        finish: '完成',
                        submitting: '提交中...',

                        // 任务类型提示信息
                        t2vHint1: '输入文字描述，AI将为您生成精彩的视频内容',
                        t2vHint2: '支持多种风格：写实、动画、艺术等',
                        t2vHint3: '可以描述场景、动作、情感等细节',
                        t2vHint4: '让您的创意通过文字变成生动的视频',
                        i2vHint1: '上传一张图片，AI将为您生成动态视频',
                        i2vHint2: '支持多种图片格式：JPG、PNG、WebP等',
                        i2vHint3: '可以生成各种风格的动态效果',
                        i2vHint4: '让静态图片动起来，创造无限可能',
                        s2vHint1: '上传一张角色图片+一段音频',
                        s2vHint2: 'AI将让角色根据音频内容说话和动作',
                        s2vHint3: '让您的角色栩栩如生地动起来',
                        s2vHint4: '来创造属于您的专属数字人吧',

                        // 消息提示
                        operationSuccess: '操作成功',
                        operationFailed: '操作失败',
                        pleaseWait: '请稍候...',
                        loading: '加载中...',
                        noData: '暂无数据',
                        errorOccurred: '发生错误',
                        networkError: '网络错误',
                        serverError: '服务器错误',
                        deleteTaskConfirm: '删除任务？',
                        deleteTaskConfirmMessage: '删除后无法恢复，包括任务记录、生成的文件、相关数据。此操作不可撤销！',
                        confirmDelete: '删除',
                        deletingTaskAlert: '正在删除任务...',
                        taskDeletedSuccessAlert: '任务删除成功',
                        deleteTaskFailedAlert: '删除任务失败',
                        getTaskDetailFailedAlert: '获取任务详情失败',
                        taskNotExistAlert: '任务不存在',
                        loadTaskFilesFailedAlert: '加载任务文件失败',
                        taskMaterialReuseSuccessAlert: '任务素材复用成功',
                        loadTaskDataFailedAlert: '加载任务数据失败',
                        fileUnavailableAlert: '文件不可用',
                        downloadFailedAlert: '下载失败',
                        taskSubmitSuccessAlert: '任务提交成功',
                        taskSubmitFailedAlert: '任务提交失败',
                        submitTaskFailedAlert: '提交任务失败',
                        fileDownloadSuccessAlert: '文件下载成功',
                        getTaskResultFailedAlert: '获取结果失败',
                        downloadTaskResultFailedAlert: '下载结果失败',
                        viewTaskResultFailedAlert: '查看结果失败',
                        cancelTaskConfirm: '取消任务？',
                        cancelTaskConfirmMessage: '取消任务后任务将停止执行，已生成的部分结果可能丢失，可以稍后重新生成。',
                        confirmCancel: '取消',
                        taskCancelSuccessAlert: '任务取消成功',
                        cancelTaskFailedAlert: '取消任务失败',
                        taskRetrySuccessAlert: '任务重试成功',
                        retryTaskFailedAlert: '重试任务失败',
                        seconds: '秒',
                        minutes: '分钟',
                        hours: '小时',
                        days: '天',
                        weeks: '周',
                        months: '月',
                        years: '年',
                        position: '位置',
                        remaining: '剩余',
                        calculating: '计算中',
                        completed: '已完成',
                        unknown: '未知',
                        queueing: '排队中',
                        overallProgress: '总体进度',
                        queueStatus: '排队状态',
                        templateApplied: '已应用模板',
                        promptHistoryApplied: '已应用历史提示词',
                        promptHistoryCleared: '提示词历史已清空',
                        getPromptHistoryFailed: '获取提示词历史失败',
                        saveTaskHistoryFailed: '保存任务历史失败',
                        parseTaskHistoryFailed: '解析任务历史失败',
                        getTaskHistoryFailed: '获取任务历史失败',
                        getImageHistoryFailed: '获取图片历史失败',
                        taskHistorySaved: '任务历史已保存',
                        taskHistoryCleared: '任务历史已清空',
                        clickToDownload: '点击下载',
                        clickApply: '点击应用',
                        loading: '加载中...',

                        // 时间相关
                        justNow: '刚刚',
                        minutesAgo: '分钟前',
                        hoursAgo: '小时前',
                        daysAgo: '天前',
                        weeksAgo: '周前',
                        monthsAgo: '月前',
                        yearsAgo: '年前',
                        oneMinuteAgo: '一分钟前',
                        oneHourAgo: '一小时前',
                        oneDayAgo: '一天前',
                        oneWeekAgo: '一周前',
                        oneMonthAgo: '一个月前',
                        oneYearAgo: '一年前',

                    },
                    en: {
                        // 通用
                        total: 'Total',
                        tasks: 'tasks',
                        records: 'records',
                        imageTemplates: 'Image Templates',
                        audioTemplates: 'Audio Templates',
                        noImageTemplates: 'No image templates',
                        noAudioTemplates: 'No audio templates',
                        noHistoryTasks: 'No history tasks',
                        templateDetail: 'Template detail',
                        viewTemplateDetail: 'View Template Detail',
                        viewTaskDetail: 'View Task Detail',
                        templateInfo: 'Template Info',
                        useTemplate: 'Use Template',
                        model: 'Model',
                        type: 'Type',
                        inputMaterials: 'Input Materials',
                        inputImage: 'Input Image',
                        inputAudio: 'Input Audio',

                        // 页面标题
                        pageTitle: 'LightX2V Service',
                        pleaseEnterThePromptForVideoGeneration: 'Please enter the prompt for video generation',
                        describeTheContentStyleSceneOfTheVideo: 'Describe the content, style, and scene of the video...',
                        describeTheDigitalHumanImageBackgroundStyleActionRequirements: 'Describe the digital human image, background style, and action requirements...',
                        describeTheContentActionRequirementsBasedOnTheImage: 'Describe the content and action requirements based on the image...',
                        loginSubtitle: 'A powerful video generation platform',
                        whatDoYouWantToDo: 'What do you want to do today?',
                        whatMaterialsDoYouNeed: 'What materials do you need to create a video?',
                        pleaseEnterTheMostDetailedVideoScript: 'Please enter the most detailed video script',
                        pleaseUploadAnImageAsTheFirstFrameOfTheVideoAndTheMostDetailedVideoScript: 'Please upload an image as the first frame of the video and the most detailed video script',
                        pleaseUploadARoleImageAnAudioAndTheGeneralVideoRequirements: 'Please upload a role image, an audio, and the general video requirements',
                        collapseCreationArea: 'Collapse creation area',
                        startCreatingVideo: 'Start creating video···',

                        // 登录相关
                        loginWithGitHub: 'GitHub',
                        loginWithGoogle: 'Google',
                        loginWithSMS: 'SMS',
                        loggingIn: 'Logging in...',
                        logout: 'Logout',
                        loggedOut: 'Logged out',
                        loginFailed: 'Login failed',
                        loginError: 'Error occurred during login',
                        authFailed: 'Authentication failed, please login again',
                        loginExpired: 'Login expired, please login again',
                        orLoginWith: 'Or login with',
                        login: 'Login / Register',
                        loginLoading: 'Logging in...',
                        sendSmsCode: 'Send SMS',
                        phoneNumber: 'Phone Number',
                        verifyCode: 'Verify Code',

                        // 功能特性
                        feature1: 'Cinema-grade digital human videos',
                        feature2: '20x faster generation',
                        feature3: 'Ultra-low cost generation',
                        feature4: 'Precise lip-sync alignment',
                        feature5: 'Minute-level video duration',
                        feature6: 'Multi-scenario applications',

                        // 导航和菜单
                        generateVideo: 'Generate Video',
                        history: 'History',
                        inspiration: 'Inspiration',
                        discoverCreativity: 'Discover creativity, inspire ideas',
                        searchTasks: 'Search history tasks...',
                        searchInspiration: 'Search inspiration...',
                        refresh: 'Refresh task list',
                        noHistoryTasks: 'No history tasks',
                        startToCreateYourFirstAIVideo: 'Start creating your first AI video',
                        switchLanguage: 'Switch Language',
                        selectTaskType: 'Select Task Type',
                        selectTaskTypeFirst: 'Please select task type first',
                        noHistoryRecords: 'No history records',
                        imageHistoryAutoSave: 'Image history will be automatically saved when you start using images',
                        audioHistoryAutoSave: 'Audio history will be automatically saved when you start using audio',
                        clearHistory: 'Clear history',
                        clear: 'Clear',
                        promptHistoryAutoSave: 'Prompt history will be automatically saved when you start creating tasks',
                        promptTip: 'Describe the video content you want in detail',
                        viewFailureReason: 'View Failure Reason',
                        failureReason: 'Failure Reason',
                        noPrompt: 'No Prompt',
                        uploadMaterials: 'Upload Materials',
                        loading: 'Loading',
                        image: 'Image',
                        audioFile: 'Audio File',
                        myProjects: 'My Projects',
                        initializationFailed: 'Initialization Failed, Please Refresh The Page',
                        browserNotSupported: 'Browser Not Supported',
                        videoLoadFailed: 'Video Load Failed',
                        loadingVideo: 'Loading Video',
                        videoGenerating: 'Video Generating',
                        taskProgress: 'Task Progress',
                        subtask: 'Subtask',
                        queuePosition: 'Queue Position',
                        availableWorker: 'Available Worker',
                        videoGeneratingFailed: 'Video Generating Failed',
                        sorryYourVideoGenerationTaskFailed: 'Sorry Your Video Generation Task Failed',
                        thisTaskHasBeenCancelledYouCanRegenerateOrViewTheMaterialsYouUploadedBefore: 'This Task Has Been Cancelled You Can Regenerate Or View The Materials You Uploaded Before',
                        taskCancelled: 'Task Cancelled',
                        regenerateTask: 'Regenerate Task',
                        retryTask: 'Retry Task',
                        downloadTask: 'Download Task',
                        downloadVideo: 'Download Video',
                        deleteTask: 'Delete Task',
                        taskInfo: 'Task Info',
                        taskID: 'Task ID',
                        taskType: 'Task Type',
                        modelName: 'Model Name',
                        createTime: 'Create Time',
                        updateTime: 'Update Time',
                        aiIsGeneratingYourVideo: 'AI is generating your video...',
                        // 任务状态
                        success: 'Success',
                        failed: 'Failed',
                        running: 'Running',
                        pending: 'Pending',
                        cancelled: 'Cancelled',
                        all: 'All',
                        created: 'Created',
                        status: 'Status',

                        // 任务操作
                        reuseTask: 'Reuse Task',
                        regenerateTask: 'Regenerate Task',
                        retryTask: 'Retry Task',
                        downloadTask: 'Download Task',
                        downloadVideo: 'Download Video',
                        deleteTask: 'Delete Task',
                        cancelTask: 'Cancel Task',
                        download: 'Download',
                        delete: 'Delete',

                        // 任务创建
                        createVideo: 'Create Video',
                        selectTemplate: 'Select Template',
                        uploadImage: 'Upload Image',
                        uploadAudio: 'Upload Audio',
                        enterPrompt: 'Enter Prompt',
                        selectModel: 'Select Model',
                        startGeneration: 'Start Generation',
                        templates: 'Templates',
                        useTemplate: 'Use Template',
                        applyImage: 'Apply Image',
                        applyAudio: 'Apply Audio',
                        applyPrompt: 'Apply Prompt',
                        imageApplied: 'Image applied',
                        audioApplied: 'Audio applied',
                        promptApplied: 'Prompt applied',
                        copy: 'Copy',
                        promptCopied: 'Prompt copied to clipboard',
                        outputVideo: 'Output Video',

                        // 模型和任务类型
                        textToVideo: 'Text to Video',
                        imageToVideo: 'Image to Video',
                        speechToVideo: 'Speech to Video',

                        // 提示词相关
                        prompt: 'Prompt',
                        negativePrompt: 'Negative Prompt',
                        promptTemplates: 'Prompt Templates',
                        promptHistory: 'Prompt History',

                        // 任务类型提示信息
                        t2vHint1: 'Enter text description, AI will generate精彩的视频内容',
                        t2vHint2: 'Support multiple styles: realistic, animation, art, etc.',
                        t2vHint3: 'Can describe scenes, actions, emotions, etc.',
                        t2vHint4: 'Let your creativity become a vivid video',
                        i2vHint1: 'Upload an image, AI will generate dynamic video',
                        i2vHint2: 'Support multiple image formats: JPG, PNG, WebP, etc.',
                        i2vHint3: 'Can generate various dynamic effects.',
                        i2vHint4: 'Let static image become dynamic, create infinite possibilities',
                        s2vHint1: 'Upload a role image + an audio',
                        s2vHint2: 'AI will make the role speak and move according to the audio content.',
                        s2vHint3: 'Let your role become alive.',
                        s2vHint4: 'Create your own digital person.',

                        // 文件上传
                        uploadImageFile: 'Upload Image File',
                        uploadAudioFile: 'Upload Audio File',
                        dragDropHere: 'Drag and drop files here or click to upload',
                        supportedImageFormats: 'Supported jpg, png, webp image formats (< 10MB)',
                        supportedAudioFormats: 'Supported mp3, m4a, wav audio formats (< 120s)',
                        maxFileSize: 'Max file size',

                        // 任务详情
                        taskDetails: 'Task Details',
                        taskId: 'Task ID',
                        taskType: 'Task Type',
                        taskStatus: 'Task Status',
                        createdAt: 'Created At',
                        completedAt: 'Completed At',
                        duration: 'Duration',

                        // 通用操作
                        confirm: 'Confirm',
                        cancel: 'Cancel',
                        save: 'Save',
                        edit: 'Edit',
                        delete: 'Delete',
                        close: 'Close',
                        back: 'Back',
                        next: 'Next',
                        previous: 'Previous',
                        finish: 'Finish',
                        submitting: 'Submitting...',

                        // 消息提示
                        operationSuccess: 'Operation successful',
                        operationFailed: 'Operation failed',
                        pleaseWait: 'Please wait...',
                        loading: 'Loading...',
                        noData: 'No data',
                        errorOccurred: 'Error occurred',
                        networkError: 'Network error',
                        serverError: 'Server error',
                        seconds: 'seconds',
                        deleteTaskConfirm: 'Delete Task?',
                        deleteTaskConfirmMessage: 'This action cannot be undone. It will delete the task record, generated files, and related data.',
                        confirmDelete: 'Delete',
                        deletingTaskAlert: 'Deleting task...',
                        taskDeletedSuccessAlert: 'Task deleted successfully',
                        deleteTaskFailedAlert: 'Delete task failed',
                        getTaskDetailFailedAlert: 'Get task detail failed',
                        taskNotExistAlert: 'Task not exist',
                        loadTaskFilesFailedAlert: 'Load task files failed',
                        taskMaterialReuseSuccessAlert: 'Task material reuse successfully',
                        loadTaskDataFailedAlert: 'Load task data failed',
                        fileUnavailableAlert: 'File unavailable',
                        downloadFailedAlert: 'Download failed',
                        taskSubmitSuccessAlert: 'Task submit successfully',
                        taskSubmitFailedAlert: 'Task submit failed',
                        submitTaskFailedAlert: 'Submit task failed',
                        fileDownloadSuccessAlert: 'File download successfully',
                        getTaskResultFailedAlert: 'Get task result failed',
                        downloadTaskResultFailedAlert: 'Download task result failed',
                        viewTaskResultFailedAlert: 'View task result failed',
                        cancelTaskConfirm: 'Cancel task?',
                        cancelTaskConfirmMessage: 'Cancel task will stop the task execution, and the generated part of the result may be lost, can be regenerated later.',
                        confirmCancel: 'Cancel',
                        taskCancelSuccessAlert: 'Task cancel successfully',
                        cancelTaskFailedAlert: 'Cancel task failed',
                        taskRetrySuccessAlert: 'Task retry successfully',
                        retryTaskFailedAlert: 'Retry task failed',
                        minutes: 'minutes',
                        hours: 'hours',
                        days: 'days',
                        weeks: 'weeks',
                        months: 'months',
                        years: 'years',
                        position: 'position',
                        remaining: 'remaining',
                        calculating: 'calculating',
                        completed: 'completed',
                        unknown: 'unknown',
                        queueing: 'queueing',
                        running: 'running',
                        overallProgress: 'overall progress',
                        queueStatus: 'queue status',
                        seconds: 'seconds',
                        minutes: 'minutes',
                        hours: 'hours',
                        days: 'days',
                        weeks: 'weeks',
                        months: 'months',
                        years: 'years',
                        position: 'position',
                        remaining: 'remaining',
                        calculating: 'calculating',
                        completed: 'completed',
                        unknown: 'unknown',
                        queueing: 'queueing',
                        running: 'running',
                        overallProgress: 'overall progress',
                        queueStatus: 'queue status',
                        templateApplied: 'Template applied',
                        promptHistoryApplied: 'Prompt history applied',
                        promptHistoryCleared: 'Prompt history cleared',
                        getPromptHistoryFailed: 'Get prompt history failed',
                        saveTaskHistoryFailed: 'Save task history failed',
                        parseTaskHistoryFailed: 'Parse task history failed',
                        getTaskHistoryFailed: 'Get task history failed',
                        getImageHistoryFailed: 'Get image history failed',
                        taskHistorySaved: 'Task history saved',
                        taskHistoryCleared: 'Task history cleared',
                        clickToDownload: 'Click to download',
                        clickApply: 'Click to apply',

                        // 时间相关
                        justNow: 'Just now',
                        minutesAgo: 'minutes ago',
                        hoursAgo: 'hours ago',
                        daysAgo: 'days ago',
                        weeksAgo: 'weeks ago',
                        monthsAgo: 'months ago',
                        yearsAgo: 'years ago',
                        oneMinuteAgo: 'one minute ago',
                        oneHourAgo: 'one hour ago',
                        oneDayAgo: 'one day ago',
                        oneWeekAgo: 'one week ago',
                        oneMonthAgo: 'one month ago',
                        oneYearAgo: 'one year ago',

                    }
                });

                // 任务状态轮询相关
                const pollingInterval = ref(null);
                const pollingTasks = ref(new Set()); // 正在轮询的任务ID集合
                const confirmDialog = ref({
                    show: false,
                    title: '',
                    message: '',
                    confirmText: '确认', // 使用静态文本，避免翻译依赖
                    warning: null,
                    confirm: () => { }
                });
                const submitting = ref(false);
                const taskSearchQuery = ref('');
                const sidebarCollapsed = ref(false);
                const showExpandHint = ref(false);
                const showGlow = ref(false);
                const isDefaultStateHidden = ref(false);
                const isCreationAreaExpanded = ref(false);
                const hasUploadedContent = ref(false);
                const isContracting = ref(false);

                // 新增：视图切换相关状态
                const currentView = ref('create'); // 'create'、'projects' 或 'inspiration'
                const showTaskDetailModal = ref(false);
                const modalTask = ref(null);

                // 灵感广场相关数据
                const inspirationSearchQuery = ref('');
                const selectedInspirationCategory = ref('all');
                const inspirationItems = ref([]);

                // 灵感广场分页相关变量
                const inspirationPagination = ref(null);
                const inspirationCurrentPage = ref(1);
                const inspirationPageSize = ref(12);
                const inspirationPageInput = ref(1);
                const inspirationPaginationKey = ref(0);

                // 模板详情弹窗相关数据
                const showTemplateDetailModal = ref(false);
                const selectedTemplate = ref(null);

                // 图片放大弹窗相关数据
                const showImageZoomModal = ref(false);
                const zoomedImageUrl = ref('');

                // 任务文件缓存系统
                const taskFileCache = ref(new Map());
                const taskFileCacheLoaded = ref(false);

                // 模板文件缓存系统
                const templateFileCache = ref(new Map());
                const templateFileCacheLoaded = ref(false);

                // localStorage缓存相关常量
                const TASK_FILE_CACHE_KEY = 'lightx2v_task_files';
                const TEMPLATE_FILE_CACHE_KEY = 'lightx2v_template_files';
                const TASK_FILE_CACHE_EXPIRY = 24 * 60 * 60 * 1000; // 24小时过期
                const MODELS_CACHE_KEY = 'lightx2v_models';
                const MODELS_CACHE_EXPIRY = 60 * 60 * 1000; // 1小时过期
                const TEMPLATES_CACHE_KEY = 'lightx2v_templates';
                const TEMPLATES_CACHE_EXPIRY = 24 * 60 * 60 * 1000; // 24小时过期
                const TASKS_CACHE_KEY = 'lightx2v_tasks';
                const TASKS_CACHE_EXPIRY = 5 * 60 * 1000; // 5分钟过期

                const imageTemplates = ref([]);
                const audioTemplates = ref([]);
                const showImageTemplates = ref(false);
                const showAudioTemplates = ref(false);
                const mediaModalTab = ref('history');

                // Template分页相关变量
                const templatePagination = ref(null);
                const templateCurrentPage = ref(1);
                const templatePageSize = ref(12); // 图片模板每页12个，音频模板每页10个
                const templatePageInput = ref(1);
                const templatePaginationKey = ref(0);
                const imageHistory = ref([]);
                const audioHistory = ref([]);

                // 模板文件缓存，避免重复下载
                const currentUser = ref({});
                const models = ref([]);
                const tasks = ref([]);
                const isLoggedIn = ref(null); // null表示未初始化，false表示未登录，true表示已登录

                const selectedTaskId = ref(null);
                const selectedTask = ref(null);
                const selectedTaskFiles = ref({ inputs: {}, outputs: {} }); // 存储任务的输入输出文件
                const loadingTaskFiles = ref(false); // 加载任务文件的状态
                const statusFilter = ref('ALL');
                const pagination = ref(null);
                const currentTaskPage = ref(1);
                const taskPageSize = ref(12);
                const taskPageInput = ref(1);
                const paginationKey = ref(0); // 用于强制刷新分页组件
                const taskMenuVisible = ref({}); // 管理每个任务的菜单显示状态
                const nameMap = computed(() => ({
                    't2v': t('textToVideo'),
                    'i2v': t('imageToVideo'),
                    's2v': t('speechToVideo')
                }));

                // 任务类型提示信息
                const taskHints = computed(() => ({
                    't2v': [
                        t('t2vHint1'),
                        t('t2vHint2'),
                        t('t2vHint3'),
                        t('t2vHint4')
                    ],
                    'i2v': [
                        t('i2vHint1'),
                        t('i2vHint2'),
                        t('i2vHint3'),
                        t('i2vHint4')
                    ],
                    's2v': [
                        t('s2vHint1'),
                        t('s2vHint2'),
                        t('s2vHint3'),
                        t('s2vHint4')
                    ]
                }));

                // 当前任务类型的提示信息
                const currentTaskHints = computed(() => {
                    return taskHints.value[selectedTaskId.value] || taskHints.value['s2v'];
                });

                // 滚动提示相关
                const currentHintIndex = ref(0);
                const hintInterval = ref(null);

                // 开始滚动提示
                const startHintRotation = () => {
                    if (hintInterval.value) {
                        clearInterval(hintInterval.value);
                    }
                    hintInterval.value = setInterval(() => {
                        currentHintIndex.value = (currentHintIndex.value + 1) % currentTaskHints.value.length;
                    }, 3000); // 每3秒切换一次
                };

                // 停止滚动提示
                const stopHintRotation = () => {
                    if (hintInterval.value) {
                        clearInterval(hintInterval.value);
                        hintInterval.value = null;
                    }
                };

                // 为三个任务类型分别创建独立的表单
                const t2vForm = ref({
                    task: 't2v',
                    model_cls: '',
                    stage: 'single_stage',
                    prompt: '',
                    seed: 42
                });

                const i2vForm = ref({
                    task: 'i2v',
                    model_cls: '',
                    stage: 'multi_stage',
                    imageFile: null,
                    prompt: '',
                    seed: 42
                });

                const s2vForm = ref({
                    task: 's2v',
                    model_cls: '',
                    stage: 'single_stage',
                    imageFile: null,
                    audioFile: null,
                    prompt: '',
                    seed: 42
                });

                // 根据当前选择的任务类型获取对应的表单
                const getCurrentForm = () => {
                    switch (selectedTaskId.value) {
                        case 't2v':
                            return t2vForm.value;
                        case 'i2v':
                            return i2vForm.value;
                        case 's2v':
                            return s2vForm.value;
                        default:
                            return t2vForm.value;
                    }
                };

                // 控制默认状态显示/隐藏的方法
                const hideDefaultState = () => {
                    isDefaultStateHidden.value = true;
                };

                const showDefaultState = () => {
                    isDefaultStateHidden.value = false;
                };

                // 控制创作区域展开/收缩的方法
                const expandCreationArea = () => {
                    isCreationAreaExpanded.value = true;
                    // 添加show类来触发动画
                    setTimeout(() => {
                        const creationArea = document.querySelector('.creation-area');
                        if (creationArea) {
                            creationArea.classList.add('show');
                        }
                    }, 10);
                };

                const contractCreationArea = () => {
                    isContracting.value = true;
                    const creationArea = document.querySelector('.creation-area');
                    if (creationArea) {
                        // 添加hide类来触发收起动画
                        creationArea.classList.add('hide');
                        creationArea.classList.remove('show');
                    }
                    // 等待动画完成后更新状态
                    setTimeout(() => {
                        isCreationAreaExpanded.value = false;
                        isContracting.value = false;
                        if (creationArea) {
                            creationArea.classList.remove('hide');
                        }
                    }, 400);
                };

                // 为每个任务类型创建独立的预览变量
                const i2vImagePreview = ref(null);
                const s2vImagePreview = ref(null);
                const s2vAudioPreview = ref(null);

                // 监听上传内容变化
                const updateUploadedContentStatus = () => {
                    hasUploadedContent.value = !!(getCurrentImagePreview() || getCurrentAudioPreview() || getCurrentForm().prompt?.trim());
                };

                // 监听表单变化
                watch([i2vImagePreview, s2vImagePreview, s2vAudioPreview, () => getCurrentForm().prompt], () => {
                    updateUploadedContentStatus();
                }, { deep: true });

                // 监听任务类型变化，重置提示滚动
                watch(selectedTaskId, () => {
                    currentHintIndex.value = 0;
                    stopHintRotation();
                    startHintRotation();
                });

                // 根据当前任务类型获取对应的预览变量
                const getCurrentImagePreview = () => {
                    switch (selectedTaskId.value) {
                        case 't2v':
                            return null;
                        case 'i2v':
                            return i2vImagePreview.value;
                        case 's2v':
                            return s2vImagePreview.value;
                        default:
                            return null;
                    }
                };

                const getCurrentAudioPreview = () => {
                    switch (selectedTaskId.value) {
                        case 't2v':
                            return null
                        case 'i2v':
                            return null
                        case 's2v':
                            return s2vAudioPreview.value;
                        default:
                            return null;
                    }
                };

                const setCurrentImagePreview = (value) => {
                    switch (selectedTaskId.value) {
                        case 't2v':
                            break;
                        case 'i2v':
                            i2vImagePreview.value = value;
                            break;
                        case 's2v':
                            s2vImagePreview.value = value;
                            break;
                    }
                    // 清除图片预览缓存，确保新图片能正确显示
                    urlCache.value.delete('current_image_preview');
                };

                const setCurrentAudioPreview = (value) => {
                    switch (selectedTaskId.value) {
                        case 't2v':
                            break;
                        case 'i2v':
                            break;
                        case 's2v':
                            s2vAudioPreview.value = value;
                            break;
                    }
                };

                // 提示词模板相关
                const showTemplates = ref(false);
                const showHistory = ref(false);
                const showPromptModal = ref(false);
                const promptModalTab = ref('templates');

                // 计算属性
                const availableTaskTypes = computed(() => {
                    const types = [...new Set(models.value.map(m => m.task))];
                    // 重新排序，确保数字人在最左边
                    const orderedTypes = [];

                    // 检查是否有s2v模型，如果有则添加s2v类型
                    const hasS2vModels = models.value.some(m =>
                        m.task === 's2v'
                    );

                    // 优先添加数字人（如果存在相关模型）
                    if (hasS2vModels) {
                        orderedTypes.push('s2v');
                    }

                    // 然后添加其他类型
                    types.forEach(type => {
                        if (type !== 's2v') {
                            orderedTypes.push(type);
                        }
                    });

                    return orderedTypes;
                });

                const availableModelClasses = computed(() => {
                    if (!selectedTaskId.value) return [];

                    // 其他任务类型正常处理
                    return [...new Set(models.value
                        .filter(m => m.task === selectedTaskId.value)
                        .map(m => m.model_cls))];
                });

                const filteredTasks = computed(() => {
                    let filtered = tasks.value;

                    // 状态过滤
                    if (statusFilter.value !== 'ALL') {
                        filtered = filtered.filter(task => task.status === statusFilter.value);
                    }

                    // 搜索过滤
                    if (taskSearchQuery.value) {
                        filtered = filtered.filter(task =>
                        task.params.prompt?.toLowerCase().includes(taskSearchQuery.value.toLowerCase()) ||
                        task.task_id.toLowerCase().includes(taskSearchQuery.value.toLowerCase()) ||
                            nameMap.value[task.task_type].toLowerCase().includes(taskSearchQuery.value.toLowerCase())
                    );
                    }

                    // 按时间排序，最新的任务在前面
                    filtered = filtered.sort((a, b) => {
                        const timeA = parseInt(a.create_t) || 0;
                        const timeB = parseInt(b.create_t) || 0;
                        return timeB - timeA; // 降序排列，最新的在前
                    });

                    return filtered;
                });

                // 监听状态筛选变化，重置分页到第一页
                watch(statusFilter, (newStatus, oldStatus) => {
                    if (newStatus !== oldStatus) {
                        currentTaskPage.value = 1;
                        taskPageInput.value = 1;
                        refreshTasks(true); // 强制刷新
                    }
                });

                // 监听搜索查询变化，重置分页到第一页
                watch(taskSearchQuery, (newQuery, oldQuery) => {
                    if (newQuery !== oldQuery) {
                        currentTaskPage.value = 1;
                        taskPageInput.value = 1;
                        refreshTasks(true); // 强制刷新
                    }
                });

                // 分页信息计算属性，确保响应式更新
                const paginationInfo = computed(() => {
                    if (!pagination.value) return null;

                    return {
                        total: pagination.value.total || 0,
                        total_pages: pagination.value.total_pages || 0,
                        current_page: pagination.value.current_page || currentTaskPage.value,
                        page_size: pagination.value.page_size || taskPageSize.value
                    };
                });

                // Template分页信息计算属性
                const templatePaginationInfo = computed(() => {
                    if (!templatePagination.value) return null;

                    return {
                        total: templatePagination.value.total || 0,
                        total_pages: templatePagination.value.total_pages || 0,
                        current_page: templatePagination.value.current_page || templateCurrentPage.value,
                        page_size: templatePagination.value.page_size || templatePageSize.value
                    };
                });

                // 灵感广场分页信息计算属性
                const inspirationPaginationInfo = computed(() => {
                    if (!inspirationPagination.value) return null;

                    return {
                        total: inspirationPagination.value.total || 0,
                        total_pages: inspirationPagination.value.total_pages || 0,
                        current_page: inspirationPagination.value.current_page || inspirationCurrentPage.value,
                        page_size: inspirationPagination.value.page_size || inspirationPageSize.value
                    };
                });

                // 动态生成灵感广场类别
                const dynamicInspirationCategories = computed(() => {
                    const categories = [{ id: 'all', name: '全部' }];

                    // 从所有灵感项目中提取唯一的category
                    const uniqueCategories = new Set();
                    inspirationItems.value.forEach(item => {
                        if (item.tags && item.tags.length > 0) {
                            uniqueCategories.add(item.tags[0]);
                        }
                    });

                    // 将唯一的category转换为类别对象
                    Array.from(uniqueCategories).sort().forEach(category => {
                        categories.push({
                            id: category,
                            name: category
                        });
                    });
                    console.log(categories)
                    return categories;
                });

                // 任务图片URL缓存
                const taskImageUrlCache = ref(new Map());

                // 任务视频URL缓存
                const taskVideoUrlCache = ref(new Map());

                // 通用URL缓存
                const urlCache = ref(new Map());

                // 获取任务图片URL（带缓存）
                const getTaskImageUrl = (task) => {
                    if (!task || !task.inputs) return null;

                    const cacheKey = task.task_id;
                    if (taskImageUrlCache.value.has(cacheKey)) {
                        return taskImageUrlCache.value.get(cacheKey);
                    }

                    const imageInputs = Object.keys(task.inputs).filter(key =>
                        key.includes('image') ||
                        task.inputs[key].toString().toLowerCase().match(/\.(jpg|jpeg|png|gif|bmp|webp)$/)
                    );

                    if (imageInputs.length > 0) {
                        const firstImageKey = imageInputs[0];
                        // 优先从缓存获取
                        const cachedUrl = getTaskFileUrlSync(task.task_id, firstImageKey);
                        if (cachedUrl) {
                            taskImageUrlCache.value.set(cacheKey, cachedUrl);
                            return cachedUrl;
                        }
                        // 缓存没有则生成URL
                        const token = localStorage.getItem('accessToken');
                        const url = token
                            ? `./assets/task/input?task_id=${task.task_id}&name=${firstImageKey}&token=${encodeURIComponent(token)}`
                            : `./assets/task/input?task_id=${task.task_id}&name=${firstImageKey}`;

                        taskImageUrlCache.value.set(cacheKey, url);
                        return url;
                    }

                    return null;
                };

                // 获取任务视频URL（带缓存，同步版本）
                const getTaskVideoUrl = (taskId, key) => {
                    const cacheKey = `${taskId}_${key}`;
                    if (taskVideoUrlCache.value.has(cacheKey)) {
                        return taskVideoUrlCache.value.get(cacheKey);
                    }

                    // 优先从缓存获取
                    const cachedUrl = getTaskFileUrlSync(taskId, key);
                        if (cachedUrl) {
                            taskVideoUrlCache.value.set(cacheKey, cachedUrl);
                            return cachedUrl;
                        }

                        // 缓存没有则生成URL
                        const token = localStorage.getItem('accessToken');
                        const url = token
                            ? `./assets/task/result?task_id=${taskId}&name=${key}&token=${encodeURIComponent(token)}`
                            : `./assets/task/result?task_id=${taskId}&name=${key}`;

                        // 缓存API URL
                        setTaskFileToCache(taskId, key, {
                            url: url,
                            timestamp: Date.now()
                        });

                        taskVideoUrlCache.value.set(cacheKey, url);
                        return url;
                    };

                // 通用URL缓存函数
                const getCachedUrl = (key, urlGenerator) => {
                    if (urlCache.value.has(key)) {
                        return urlCache.value.get(key);
                    }

                    const url = urlGenerator();
                    urlCache.value.set(key, url);
                    return url;
                };

                // 获取历史图片URL（带缓存）
                const getHistoryImageUrl = (history) => {
                    if (!history || !history.thumbnail) return '';
                    return getCachedUrl(`history_image_${history.filename}`, () => history.thumbnail);
                };

                // 获取用户头像URL（带缓存）
                const getUserAvatarUrl = (user) => {
                    if (!user || !user.avatar) return '';
                    return getCachedUrl(`user_avatar_${user.username}`, () => user.avatar);
                };

                // 获取当前图片预览URL（带缓存）
                const getCurrentImagePreviewUrl = () => {
                    const preview = getCurrentImagePreview();
                    if (!preview) return '';
                    return getCachedUrl(`current_image_preview`, () => preview);
                };

                // 获取当前音频预览URL（带缓存）
                const getCurrentAudioPreviewUrl = () => {
                    const preview = getCurrentAudioPreview();
                    if (!preview) return '';
                    return getCachedUrl(`current_audio_preview`, () => preview);
                };

                // 方法
                const showAlert = (message, type = 'info') => {
                    alert.value = { show: true, message, type };
                    setTimeout(() => {
                        alert.value.show = false;
                    }, 5000);
                };

                // 显示确认对话框
                const showConfirmDialog = (options) => {
                    return new Promise((resolve) => {
                        confirmDialog.value = {
                            show: true,
                            title: options.title || '确认操作',
                            message: options.message || '确定要执行此操作吗？',
                            confirmText: options.confirmText || '确认',
                            warning: options.warning || null,
                            confirm: () => {
                                confirmDialog.value.show = false;
                                resolve(true);
                            },
                            cancel: () => {
                                confirmDialog.value.show = false;
                                resolve(false);
                            }
                        };
                    });
                };

                const setLoading = (value) => {
                    loading.value = value;
                };

                const apiCall = async (endpoint, options = {}) => {
                    const url = `${endpoint}`;
                    const headers = {
                        'Content-Type': 'application/json',
                        ...options.headers
                    };

                    if (localStorage.getItem('accessToken')) {
                        headers['Authorization'] = `Bearer ${localStorage.getItem('accessToken')}`;
                    }

                    const response = await fetch(url, {
                        ...options,
                        headers
                    });

                    if (response.status === 401) {
                        logout();
                        throw new Error('认证失败，请重新登录');
                    }
                    if (response.status === 400) {
                        const error = await response.json();
                        showAlert(error.message, 'danger');
                        throw new Error(error.message);
                    }

                    // 添加50ms延迟，防止触发服务端频率限制
                    await new Promise(resolve => setTimeout(resolve, 50));

                    return response;
                };

                const loginWithGitHub = async () => {
                    try {
                        console.log('starting login')
                        loginLoading.value = true;
                        const response = await fetch('./auth/login/github');
                        const data = await response.json();
                        localStorage.setItem('loginSource', 'github');
                        window.location.href = data.auth_url;
                    } catch (error) {
                        showAlert('获取GitHub认证URL失败', 'danger');
                    }
                };

                const loginWithGoogle = async () => {
                    try {
                        const response = await fetch('./auth/login/google');
                        const data = await response.json();
                        localStorage.setItem('loginSource', 'google');
                        window.location.href = data.auth_url;
                    } catch (error) {
                        showAlert('获取Google认证URL失败', 'danger');
                    }
                };

                // 发送短信验证码
                const sendSmsCode = async () => {
                    if (!phoneNumber.value) {
                        showAlert('手机号', 'warning');
                        return;
                    }

                    // 简单的手机号格式验证
                    const phoneRegex = /^1[3-9]\d{9}$/;
                    if (!phoneRegex.test(phoneNumber.value)) {
                        showAlert('请输入正确的手机号格式', 'warning');
                        return;
                    }

                    try {
                        const response = await fetch(`./auth/login/sms?phone_number=${phoneNumber.value}`);
                        const data = await response.json();

                        if (response.ok) {
                            showAlert('验证码已发送，请查收短信', 'success');
                            // 开始倒计时
                            startSmsCountdown();
                        } else {
                            showAlert(data.message || '发送验证码失败', 'danger');
                        }
                    } catch (error) {
                        showAlert('发送验证码失败，请重试', 'danger');
                    } finally {
                        loginLoading.value = false;
                    }
                };

                // 短信验证码登录
                const loginWithSms = async () => {
                    if (!phoneNumber.value || !verifyCode.value) {
                        showAlert('请输入手机号和验证码', 'warning');
                        return;
                    }

                    try {
                        loginLoading.value = true;
                        const response = await fetch(`./auth/callback/sms?phone_number=${phoneNumber.value}&verify_code=${verifyCode.value}`);
                        const data = await response.json();

                        if (response.ok) {
                            localStorage.setItem('accessToken', data.access_token);
                            localStorage.setItem('currentUser', JSON.stringify(data.user_info));
                            currentUser.value = data.user_info;
                            isLoggedIn.value = true;

                            // 登录成功后初始化数据
                            await init();

                            showAlert('登录成功', 'success');
                        } else {
                            showAlert(data.message || '验证码错误或已过期', 'danger');
                        }
                    } catch (error) {
                        showAlert('登录失败，请重试', 'danger');
                    } finally {
                        loginLoading.value = false;
                    }
                };

                // 处理手机号输入框回车键
                const handlePhoneEnter = () => {
                    if (phoneNumber.value && !smsCountdown.value) {
                        sendSmsCode();
                    }
                };

                // 处理验证码输入框回车键
                const handleVerifyCodeEnter = () => {
                    if (phoneNumber.value && verifyCode.value) {
                        loginWithSms();
                    }
                };

                // 移动端检测和样式应用
                const applyMobileStyles = () => {
                    if (window.innerWidth <= 640) {
                        // 为左侧功能区添加移动端样式
                        const leftNav = document.querySelector('.relative.w-20.pl-5.flex.flex-col.z-10');
                        if (leftNav) {
                            leftNav.classList.add('mobile-bottom-nav');
                        }

                        // 为导航按钮容器添加移动端样式
                        const navContainer = document.querySelector('.p-2.flex.flex-col.justify-center.h-full');
                        if (navContainer) {
                            navContainer.classList.add('mobile-nav-buttons');
                        }

                        // 为所有导航按钮添加移动端样式
                        const navButtons = document.querySelectorAll('.relative.w-20.pl-5.flex.flex-col.z-10 button');
                        navButtons.forEach(btn => {
                            btn.classList.add('mobile-nav-btn');
                        });

                        // 为主内容区域添加移动端样式
                        const contentAreas = document.querySelectorAll('.flex-1.flex.flex-col.min-h-0');
                        contentAreas.forEach(area => {
                            area.classList.add('mobile-content');
                        });
                    }
                };

                // 页面加载时应用移动端样式
                onMounted(() => {
                    applyMobileStyles();
                    window.addEventListener('resize', applyMobileStyles);
                });

                // 组件卸载时移除事件监听器
                onUnmounted(() => {
                    window.removeEventListener('resize', applyMobileStyles);
                });

                // 短信验证码倒计时
                const startSmsCountdown = () => {
                    smsCountdown.value = 60;
                    const timer = setInterval(() => {
                        smsCountdown.value--;
                        if (smsCountdown.value <= 0) {
                            clearInterval(timer);
                        }
                    }, 1000);
                };

                // 切换短信登录表单显示
                const toggleSmsLogin = () => {
                    showSmsForm.value = !showSmsForm.value;
                    if (!showSmsForm.value) {
                        // 重置表单数据
                        phoneNumber.value = '';
                        verifyCode.value = '';
                        smsCountdown.value = 0;
                    }
                };

                const handleLoginCallback = async (code, source) => {
                    try {
                        const response = await fetch(`./auth/callback/${source}?code=${code}`);
                        if (response.ok) {
                            const data = await response.json();
                            console.log(data);
                            localStorage.setItem('accessToken', data.access_token);
                            localStorage.setItem('currentUser', JSON.stringify(data.user_info));
                            currentUser.value = data.user_info;
                            isLoggedIn.value = true;

                            // 登录成功后初始化数据
                            await init();

                            // 清除URL中的code参数
                            window.history.replaceState({}, document.title, window.location.pathname);
                        } else {
                            const error = await response.json();
                            showAlert(`登录失败: ${error.detail}`, 'danger');
                        }
                    } catch (error) {
                        showAlert('登录过程中发生错误', 'danger');
                        console.error(error);
                    }
                };

                const logout = () => {
                    localStorage.removeItem('accessToken');
                    localStorage.removeItem('currentUser');
                    clearAllCache();

                    currentUser.value = {};
                    isLoggedIn.value = false;
                    models.value = [];
                    tasks.value = [];
                    showAlert('已退出登录', 'info');
                };

                const loadModels = async (forceRefresh = false) => {
                    try {
                        // 如果不是强制更新，先尝试从缓存加载
                        if (!forceRefresh) {
                            const cachedModels = loadFromCache(MODELS_CACHE_KEY, MODELS_CACHE_EXPIRY);
                            if (cachedModels) {
                                console.log('成功从缓存加载模型列表');
                                models.value = cachedModels;
                                return;
                                }
                        }

                        console.log('开始加载模型列表...');
                        const response = await apiRequest('./api/v1/model/list');
                        if (response && response.ok) {
                            const data = await response.json();
                            console.log('模型列表数据:', data);
                            const modelsData = data.models || [];
                            models.value = modelsData;

                            // 保存到缓存
                            saveToCache(MODELS_CACHE_KEY, modelsData);
                            console.log('模型列表已缓存');
                        } else if (response) {
                            console.error('模型列表API响应失败:', response);
                            showAlert('加载模型列表失败', 'danger');
                        }
                        // 如果response为null，说明是认证错误，apiRequest已经处理了
                    } catch (error) {
                        console.error('加载模型失败:', error);
                        showAlert(`加载模型失败: ${error.message}`, 'danger');
                    }
                };

                const refreshTemplateFileUrl = (templatesData) => {
                    for (const img of templatesData.images) {
                        console.log('刷新图片素材文件URL:', img.filename, img.url);
                        setTemplateFileToCache(img.filename, {url: img.url, timestamp: Date.now()});
                    }
                    for (const audio of templatesData.audios) {
                        console.log('刷新音频素材文件URL:', audio.filename, audio.url);
                        setTemplateFileToCache(audio.filename, {url: audio.url, timestamp: Date.now()});
                    }
                    for (const video of templatesData.videos) {
                        console.log('刷新视频素材文件URL:', video.filename, video.url);
                        setTemplateFileToCache(video.filename, {url: video.url, timestamp: Date.now()});
                    }
                }

                // 加载模板文件
                const loadImageAudioTemplates = async (forceRefresh = false) => {
                    try {
                        // 如果不是强制刷新，先尝试从缓存加载
                        const cacheKey = `${TEMPLATES_CACHE_KEY}_IMAGE_AUDIO_${templateCurrentPage.value}_${templatePageSize.value}`;
                        if (!forceRefresh) {
                        // 构建缓存键，包含分页和过滤条件
                        const cachedTemplates = loadFromCache(cacheKey, TEMPLATES_CACHE_EXPIRY);
                            if (cachedTemplates && cachedTemplates.templates) {
                            console.log('成功从缓存加载模板列表');
                                imageTemplates.value = cachedTemplates.templates.images || [];
                                audioTemplates.value = cachedTemplates.templates.audios || [];
                                templatePagination.value = cachedTemplates.pagination || null;
                            return;
                            }
                        }

                        console.log('开始加载图片音乐素材库...');
                        const response = await apiCall(`./api/v1/template/list?page=${templateCurrentPage.value}&page_size=${templatePageSize.value}`);
                        if (response.ok) {
                            const data = await response.json();
                            console.log('图片音乐素材库数据:', data);

                            refreshTemplateFileUrl(data.templates);
                            const templatesData = {
                                images: data.templates.images || [],
                                audios: data.templates.audios || []
                            };

                            imageTemplates.value = templatesData.images;
                            audioTemplates.value = templatesData.audios;
                            templatePagination.value = data.pagination || null;

                            // 保存到缓存
                            saveToCache(cacheKey, {
                                templates: templatesData,
                                pagination: templatePagination.value
                            });
                            console.log('图片音乐素材库已缓存:', templatesData);

                        } else {
                            console.warn('加载素材库失败');
                        }
                    } catch (error) {
                        console.warn('加载素材库失败:', error);
                    }
                };

                // 获取素材文件的通用函数（带缓存）
                const getTemplateFile = async (template) => {
                    const cacheKey = template.url;

                    // 先检查内存缓存
                    if (templateFileCache.value.has(cacheKey)) {
                        console.log('从内存缓存获取素材文件:', template.filename);
                        return templateFileCache.value.get(cacheKey);
                    }

                    // 如果缓存中没有，则下载并缓存
                    console.log('下载素材文件:', template.filename);
                    const response = await fetch(template.url, {
                        cache: 'force-cache' // 强制使用浏览器缓存
                    });

                    if (response.ok) {
                        const blob = await response.blob();
                        const file = new File([blob], template.filename, { type: blob.type });

                        // 缓存文件对象
                        templateFileCache.value.set(cacheKey, file);
                        return file;
                    } else {
                        throw new Error('下载素材文件失败');
                    }
                };

                // 选择图片素材
                const selectImageTemplate = async (template) => {
                    try {
                        const file = await getTemplateFile(template);

                        if (selectedTaskId.value === 'i2v') {
                            i2vForm.value.imageFile = file;
                        } else if (selectedTaskId.value === 's2v') {
                            s2vForm.value.imageFile = file;
                        }

                        // 创建预览
                        const reader = new FileReader();
                        reader.onload = (e) => {
                            setCurrentImagePreview(e.target.result);
                        };
                        reader.readAsDataURL(file);

                        showImageTemplates.value = false;
                        showAlert('图片素材已选择', 'success');
                    } catch (error) {
                        showAlert(`加载图片素材失败: ${error.message}`, 'danger');
                    }
                };

                // 选择音频素材
                const selectAudioTemplate = async (template) => {
                    try {
                        const file = await getTemplateFile(template);

                        s2vForm.value.audioFile = file;

                        // 创建预览
                        const reader = new FileReader();
                        reader.onload = (e) => {
                            setCurrentAudioPreview(e.target.result);
                        };
                        reader.readAsDataURL(file);

                        showAudioTemplates.value = false;
                        showAlert('音频素材已选择', 'success');
                    } catch (error) {
                        showAlert(`加载音频素材失败: ${error.message}`, 'danger');
                    }
                };

                // 预览音频素材
                const previewAudioTemplate = (template) => {
                    const audio = new Audio(template.url);
                    audio.play().catch(error => {
                        console.error('音频播放失败:', error);
                        showAlert('音频播放失败', 'danger');
                    });
                };

                const handleImageUpload = (event) => {
                    const file = event.target.files[0];
                    if (file) {
                        if (selectedTaskId.value === 'i2v') {
                            i2vForm.value.imageFile = file;
                        } else if (selectedTaskId.value === 's2v') {
                            s2vForm.value.imageFile = file;
                        }
                        const reader = new FileReader();
                        reader.onload = (e) => {
                            setCurrentImagePreview(e.target.result);
                            updateUploadedContentStatus();
                        };
                        reader.readAsDataURL(file);
                    } else {
                        // 用户取消了选择，保持原有图片不变
                        // 不做任何操作
                    }
                };

                const selectTask = (taskType) => {
                    selectedTaskId.value = taskType;

                    // 根据任务类型恢复对应的预览
                    if (taskType === 'i2v' && i2vForm.value.imageFile) {
                        // 恢复图片预览
                        const reader = new FileReader();
                        reader.onload = (e) => {
                            setCurrentImagePreview(e.target.result);
                        };
                        reader.readAsDataURL(i2vForm.value.imageFile);
                    } else if (taskType === 's2v') {
                        // 恢复数字人任务的图片和音频预览
                        if (s2vForm.value.imageFile) {
                            const reader = new FileReader();
                            reader.onload = (e) => {
                                setCurrentImagePreview(e.target.result);
                            };
                            reader.readAsDataURL(s2vForm.value.imageFile);
                        }
                        if (s2vForm.value.audioFile) {
                            const reader = new FileReader();
                            reader.onload = (e) => {
                                setCurrentAudioPreview(e.target.result);
                            };
                            reader.readAsDataURL(s2vForm.value.audioFile);
                        }
                    }

                    // 如果当前表单没有选择模型，自动选择第一个可用的模型
                    const currentForm = getCurrentForm();
                    if (!currentForm.model_cls) {
                    const availableModels = models.value.filter(m => m.task === taskType);
                    if (availableModels.length > 0) {
                        const firstModel = availableModels[0];
                            currentForm.model_cls = firstModel.model_cls;
                            currentForm.stage = firstModel.stage;
                        }
                    }
                };

                const selectModel = (model) => {
                    getCurrentForm().model_cls = model;
                };

                const triggerImageUpload = () => {
                    document.querySelector('input[type="file"][accept="image/*"]').click();
                };

                const triggerAudioUpload = () => {
                    document.querySelector('input[type="file"][accept="audio/*"]').click();
                };

                const removeImage = () => {
                    setCurrentImagePreview(null);
                    if (selectedTaskId.value === 'i2v') {
                        i2vForm.value.imageFile = null;
                    } else if (selectedTaskId.value === 's2v') {
                        s2vForm.value.imageFile = null;
                    }
                    updateUploadedContentStatus();
                    // 重置文件输入框，确保可以重新选择相同文件
                    const imageInput = document.querySelector('input[type="file"][accept="image/*"]');
                    if (imageInput) {
                        imageInput.value = '';
                    }
                };

                const removeAudio = () => {
                    setCurrentAudioPreview(null);
                    s2vForm.value.audioFile = null;
                    updateUploadedContentStatus();
                    console.log('音频已移除');
                    // 重置音频文件输入框，确保可以重新选择相同文件
                    const audioInput = document.querySelector('input[type="file"][accept="audio/*"]');
                    if (audioInput) {
                        audioInput.value = '';
                    }
                };

                const getAudioMimeType = () => {
                    if (s2vForm.value.audioFile) {
                        return s2vForm.value.audioFile.type;
                    }
                    return 'audio/mpeg'; // 默认类型
                };

                const handleAudioUpload = (event) => {
                    const file = event.target.files[0];

                    if (file) {
                        s2vForm.value.audioFile = file;
                        const reader = new FileReader();
                        reader.onload = (e) => {
                            setCurrentAudioPreview(e.target.result);
                            updateUploadedContentStatus();
                            console.log('音频预览已设置:', e.target.result);
                        };
                        reader.readAsDataURL(file);
                    } else {
                        setCurrentAudioPreview(null);
                        updateUploadedContentStatus();
                    }
                };

                const submitTask = async () => {
                    try {
                        const currentForm = getCurrentForm();

                        // 表单验证
                        if (!selectedTaskId.value) {
                            showAlert('请选择任务类型', 'warning');
                            return;
                        }

                        if (!currentForm.model_cls) {
                            showAlert('请选择模型', 'warning');
                            return;
                        }

                        if (!currentForm.prompt || currentForm.prompt.trim().length === 0) {
                            showAlert('请输入提示词', 'warning');
                            return;
                        }

                        if (currentForm.prompt.length > 500) {
                            showAlert('提示词长度不能超过500个字符', 'warning');
                            return;
                        }

                        if (selectedTaskId.value === 'i2v' && !currentForm.imageFile) {
                            showAlert('图生视频任务需要上传参考图片', 'warning');
                            return;
                        }

                        if (selectedTaskId.value === 's2v' && !currentForm.imageFile) {
                            showAlert('数字人任务需要上传参考图片', 'warning');
                            return;
                        }

                        if (selectedTaskId.value === 's2v' && !currentForm.audioFile) {
                            showAlert('数字人任务需要上传音频文件', 'warning');
                            return;
                        }
                        submitting.value = true;

                        // 确定实际提交的任务类型
                        let actualTaskType = selectedTaskId.value;

                        var formData = {
                            task: actualTaskType,
                            model_cls: currentForm.model_cls,
                            stage: currentForm.stage,
                            prompt: currentForm.prompt.trim(),
                            seed: currentForm.seed || Math.floor(Math.random() * 1000000)
                        };

                        if (currentForm.model_cls.startsWith('wan2.1')) {
                            formData.negative_prompt = "镜头晃动，色调艳丽，过曝，静态，细节模糊不清，字幕，风格，作品，画作，画面，静止，整体发灰，最差质量，低质量，JPEG压缩残留，丑陋的，残缺的，多余的手指，画得不好的手部，画得不好的脸部，畸形的，毁容的，形态畸形的肢体，手指融合，静止不动的画面，杂乱的背景，三条腿，背景人很多，倒着走"
                        }

                        if (selectedTaskId.value === 'i2v' && currentForm.imageFile) {
                            const base64 = await fileToBase64(currentForm.imageFile);
                            formData.input_image = {
                                type: 'base64',
                                data: base64
                            };
                        }

                        if (selectedTaskId.value === 's2v') {
                            if (currentForm.imageFile) {
                                const base64 = await fileToBase64(currentForm.imageFile);
                                formData.input_image = {
                                    type: 'base64',
                                    data: base64
                                };
                            }
                            if (currentForm.audioFile) {
                                const base64 = await fileToBase64(currentForm.audioFile);
                                formData.input_audio = {
                                    type: 'base64',
                                    data: base64
                                };
                                formData.negative_prompt = "色调艳丽，过曝，静态，细节模糊不清，字幕，风格，作品，画作，画面，静止，整体发灰，最差质量，低质量，JPEG压缩残留，丑陋的，残缺的，多余的手指，画得不好的手部，画得不好的脸部，畸形的，毁容的，形态畸形的肢体，手指融合，静止不动的画面，杂乱的背景，三条腿，背景人很多，倒着走"
                            }
                        }

                        const response = await apiRequest('./api/v1/task/submit', {
                            method: 'POST',
                            body: JSON.stringify(formData)
                        });

                        if (response && response.ok) {
                            const result = await response.json();
                            showAlert(t('taskSubmitSuccessAlert'), 'success');

                            refreshTasks(true); // 强制刷新
                            switchToProjectsView();
                            // 开始轮询新提交的任务状态
                            startPollingTask(result.task_id);

                            // 保存完整的任务历史（包括提示词、图片和音频）
                            await addTaskToHistory(selectedTaskId.value, currentForm);
                            resetForm(selectedTaskId.value);
                            // 重置当前任务类型的表单（保留模型选择，清空图片、音频和提示词）
                            selectedTaskId.value = selectedTaskId.value;
                            selectModel(currentForm.model_cls);

                        } else {
                            const error = await response.json();
                            showAlert(`${t('taskSubmitFailedAlert')}: ${error.message},${error.detail}`, 'danger');
                        }
                    } catch (error) {
                        showAlert(`${t('submitTaskFailedAlert')}: ${error.message}`, 'danger');
                    } finally {
                        submitting.value = false;
                    }
                };

                const fileToBase64 = (file) => {
                    return new Promise((resolve, reject) => {
                        const reader = new FileReader();
                        reader.readAsDataURL(file);
                        reader.onload = () => {
                            const base64 = reader.result.split(',')[1];
                            resolve(base64);
                        };
                        reader.onerror = error => reject(error);
                    });
                };

                const formatTime = (timestamp) => {
                    if (!timestamp) return '';
                    const date = new Date(timestamp * 1000);
                    return date.toLocaleString('zh-CN');
                };

                // 通用缓存管理函数
                const loadFromCache = (cacheKey, expiryKey) => {
                    try {
                        const cached = localStorage.getItem(cacheKey);
                        if (cached) {
                            const data = JSON.parse(cached);
                            if (Date.now() - data.timestamp < expiryKey) {
                                console.log(`成功从缓存加载数据${cacheKey}:`, data.data);
                                return data.data;
                            } else {
                                // 缓存过期，清除
                                localStorage.removeItem(cacheKey);
                                console.log(`缓存过期，清除 ${cacheKey}`);
                            }
                        }
                    } catch (error) {
                        console.warn(`加载缓存失败 ${cacheKey}:`, error);
                        localStorage.removeItem(cacheKey);
                    }
                    return null;
                };

                const saveToCache = (cacheKey, data) => {
                    try {
                        const cacheData = {
                            data: data,
                            timestamp: Date.now()
                        };
                        console.log(`成功保存缓存数据 ${cacheKey}:`, cacheData);
                        localStorage.setItem(cacheKey, JSON.stringify(cacheData));
                    } catch (error) {
                        console.warn(`保存缓存失败 ${cacheKey}:`, error);
                    }
                };

                // 清除所有应用缓存
                const clearAllCache = () => {
                    try {
                        const cacheKeys = [
                            TASK_FILE_CACHE_KEY,
                            TEMPLATE_FILE_CACHE_KEY,
                            MODELS_CACHE_KEY,
                            TEMPLATES_CACHE_KEY
                        ];

                        // 清除所有任务缓存（使用通配符匹配）
                        for (let i = 0; i < localStorage.length; i++) {
                            const key = localStorage.key(i);
                            if (key && key.startsWith(TASKS_CACHE_KEY)) {
                                localStorage.removeItem(key);
                            }
                        }

                        // 清除所有模板缓存（使用通配符匹配）
                        for (let i = 0; i < localStorage.length; i++) {
                            const key = localStorage.key(i);
                            if (key && key.startsWith(TEMPLATES_CACHE_KEY)) {
                                localStorage.removeItem(key);
                            }
                        }
                        // 清除其他缓存
                        cacheKeys.forEach(key => {
                            localStorage.removeItem(key);
                        });

                        // 清除内存中的任务文件缓存
                        taskFileCache.value.clear();
                        taskFileCacheLoaded.value = false;

                        // 清除内存中的模板文件缓存
                        templateFileCache.value.clear();
                        templateFileCacheLoaded.value = false;

                        console.log('所有缓存已清除');
                    } catch (error) {
                        console.warn('清除缓存失败:', error);
                    }
                };

                // 模板文件缓存管理函数
                const loadTemplateFilesFromCache = () => {
                    try {
                        const cached = localStorage.getItem(TEMPLATE_FILE_CACHE_KEY);
                        if (cached) {
                            const data = JSON.parse(cached);
                            if (data.files) {
                                for (const [cacheKey, fileData] of Object.entries(data.files)) {
                                    templateFileCache.value.set(cacheKey, fileData);
                                }
                                return true;
                            } else {
                                console.warn('模板文件缓存数据格式错误');
                                return false;
                            }
                        }
                    } catch (error) {
                        console.warn('加载模板文件缓存失败:', error);
                    }
                    return false;
                };

                const saveTemplateFilesToCache = () => {
                    try {
                        const files = {};
                        for (const [cacheKey, fileData] of templateFileCache.value.entries()) {
                            files[cacheKey] = fileData;
                        }
                        const data = {
                            files: files,
                            timestamp: Date.now()
                        };
                        localStorage.setItem(TEMPLATE_FILE_CACHE_KEY, JSON.stringify(data));
                    } catch (error) {
                        console.warn('保存模板文件缓存失败:', error);
                    }
                };

                const getTemplateFileCacheKey = (templateId, fileKey) => {
                    return `template_${templateId}_${fileKey}`;
                };

                const getTemplateFileFromCache = (cacheKey) => {
                    return templateFileCache.value.get(cacheKey) || null;
                };

                const setTemplateFileToCache = (fileKey, fileData) => {
                    templateFileCache.value.set(fileKey, fileData);
                    // 异步保存到localStorage
                    setTimeout(() => {
                        saveTemplateFilesToCache();
                    }, 100);
                };

                const getTemplateFileUrlFromApi = async (fileKey, fileType) => {
                    const apiUrl = `./api/v1/template/asset_url/${fileType}/${fileKey}`;
                    const response = await apiRequest(apiUrl);
                    if (response && response.ok) {
                        const data = await response.json();
                        let assertUrl = data.url;
                        if (assertUrl.startsWith('./assets/')) {
                            const token = localStorage.getItem('accessToken');
                            if (token) {
                                assertUrl = `${assertUrl}&token=${encodeURIComponent(token)}`;
                            }
                        }
                        setTemplateFileToCache(fileKey, {
                            url: assertUrl,
                            timestamp: Date.now()
                        });
                        return assertUrl;
                    }
                    return null;
                };

                // 获取模板文件URL（优先从缓存，缓存没有则生成URL）- 同步版本
                const getTemplateFileUrl = (fileKey, fileType) => {
                    // 先从缓存获取
                    const cachedFile = getTemplateFileFromCache(fileKey);
                    if (cachedFile) {
                        console.log('从缓存获取模板文件url', { fileKey});
                        return cachedFile.url;
                    }
                    getTemplateFileUrlFromApi(fileKey, fileType);
                };

                // 获取模板文件URL（异步版本，用于预加载等场景）
                const getTemplateFileUrlAsync = async (fileKey, fileType) => {
                    // 先从缓存获取
                    const cachedFile = getTemplateFileFromCache(fileKey);
                    if (cachedFile) {
                        console.log('getTemplateFileUrlAsync: 从缓存获取', { fileKey, url: cachedFile.url });
                        return cachedFile.url;
                    }
                    return await getTemplateFileUrlFromApi(fileKey, fileType);
                };

                // 任务文件缓存管理函数
                const loadTaskFilesFromCache = () => {
                    try {
                        const cached = localStorage.getItem(TASK_FILE_CACHE_KEY);
                        if (cached) {
                            const data = JSON.parse(cached);
                            // 检查是否过期
                            if (Date.now() - data.timestamp < TASK_FILE_CACHE_EXPIRY) {
                                // 将缓存数据加载到内存缓存中
                                for (const [cacheKey, fileData] of Object.entries(data.files)) {
                                    taskFileCache.value.set(cacheKey, fileData);
                                }
                                return true;
                            } else {
                                // 缓存过期，清除
                                localStorage.removeItem(TASK_FILE_CACHE_KEY);
                            }
                        }
                    } catch (error) {
                        console.warn('加载任务文件缓存失败:', error);
                        localStorage.removeItem(TASK_FILE_CACHE_KEY);
                    }
                    return false;
                };

                const saveTaskFilesToCache = () => {
                    try {
                        const files = {};
                        for (const [cacheKey, fileData] of taskFileCache.value.entries()) {
                            files[cacheKey] = fileData;
                        }
                        const data = {
                            files,
                            timestamp: Date.now()
                        };
                        localStorage.setItem(TASK_FILE_CACHE_KEY, JSON.stringify(data));
                    } catch (error) {
                        console.warn('保存任务文件缓存失败:', error);
                    }
                };

                // 生成缓存键
                const getTaskFileCacheKey = (taskId, fileKey) => {
                    return `${taskId}_${fileKey}`;
                };

                // 从缓存获取任务文件
                const getTaskFileFromCache = (taskId, fileKey) => {
                    const cacheKey = getTaskFileCacheKey(taskId, fileKey);
                    return taskFileCache.value.get(cacheKey) || null;
                };

                // 设置任务文件到缓存
                const setTaskFileToCache = (taskId, fileKey, fileData) => {
                    const cacheKey = getTaskFileCacheKey(taskId, fileKey);
                    taskFileCache.value.set(cacheKey, fileData);
                    // 异步保存到localStorage
                    setTimeout(() => {
                        saveTaskFilesToCache();
                    }, 100);
                };

                const getTaskFileUrlFromApi = async (taskId, fileKey) => {
                    let apiUrl = `./api/v1/task/input_url?task_id=${taskId}&name=${fileKey}`;
                    if (fileKey.includes('output')) {
                        apiUrl = `./api/v1/task/result_url?task_id=${taskId}&name=${fileKey}`;
                    }
                    const response = await apiRequest(apiUrl);
                    if (response && response.ok) {
                        const data = await response.json();
                        let assertUrl = data.url;
                        if (assertUrl.startsWith('./assets/')) {
                            const token = localStorage.getItem('accessToken');
                            if (token) {
                                assertUrl = `${assertUrl}&token=${encodeURIComponent(token)}`;
                            }
                        }
                        setTaskFileToCache(taskId, fileKey, {
                            url: assertUrl,
                            timestamp: Date.now()
                        });
                        return assertUrl;
                    }
                    return null;
                };

                // 获取任务文件URL（优先从缓存，缓存没有则调用后端）
                const getTaskFileUrl = async (taskId, fileKey) => {
                    // 先从缓存获取
                    const cachedFile = getTaskFileFromCache(taskId, fileKey);
                    if (cachedFile) {
                        return cachedFile.url;
                    }
                    return await getTaskFileUrlFromApi(taskId, fileKey);
                };

                // 获取任务的第一个图片键
                const getFirstImageKey = (task) => {
                    if (!task || !task.inputs) return null;

                    const imageInputs = Object.keys(task.inputs).filter(key =>
                        key.includes('image') ||
                        task.inputs[key].toString().toLowerCase().match(/\.(jpg|jpeg|png|gif|bmp|webp)$/)
                    );

                    return imageInputs.length > 0 ? imageInputs[0] : null;
                };

                // 同步获取任务文件URL（仅从缓存获取，用于模板显示）
                const getTaskFileUrlSync = (taskId, fileKey) => {
                    const cachedFile = getTaskFileFromCache(taskId, fileKey);
                    if (cachedFile) {
                        console.log('getTaskFileUrlSync: 从缓存获取', { taskId, fileKey, url: cachedFile.url, type: typeof cachedFile.url });
                        return cachedFile.url;
                    }
                    console.log('getTaskFileUrlSync: 缓存中没有找到', { taskId, fileKey });
                    return null;
                };

                // 预加载任务文件
                const preloadTaskFilesUrl = async (tasks) => {
                    if (!tasks || tasks.length === 0) return;

                    // 先尝试从localStorage加载缓存
                    if (taskFileCache.value.size === 0) {
                        loadTaskFilesFromCache();
                    }

                    console.log(`开始获取 ${tasks.length} 个任务的文件url`);

                    // 分批预加载，避免过多并发请求
                    const batchSize = 5;
                    for (let i = 0; i < tasks.length; i += batchSize) {
                        const batch = tasks.slice(i, i + batchSize);

                        const promises = batch.map(async (task) => {
                            if (!task.task_id) return;

                            // 预加载输入图片
                            if (task.inputs) {
                                const imageInputs = Object.keys(task.inputs).filter(key =>
                                    key.includes('image') ||
                                    task.inputs[key].toString().toLowerCase().match(/\.(jpg|jpeg|png|gif|bmp|webp)$/)
                                );

                                for (const imageKey of imageInputs) {
                                    await getTaskFileUrl(task.task_id, imageKey);
                                }
                            }

                            // 预加载输出视频
                            if (task.outputs && task.outputs.output_video && task.status === 'SUCCEED') {
                                await getTaskFileUrl(task.task_id, 'output_video');
                            }
                        });

                        await Promise.all(promises);

                        // 批次间添加延迟
                        if (i + batchSize < tasks.length) {
                            await new Promise(resolve => setTimeout(resolve, 200));
                        }
                    }

                    console.log('任务文件url预加载完成');
                };

                // 预加载模板文件
                const preloadTemplateFilesUrl = async (templates) => {
                    if (!templates || templates.length === 0) return;

                    // 先尝试从localStorage加载缓存
                    if (templateFileCache.value.size === 0) {
                        loadTemplateFilesFromCache();
                    }

                    console.log(`开始获取 ${templates.length} 个模板的文件url`);

                    // 分批预加载，避免过多并发请求
                    const batchSize = 5;
                    for (let i = 0; i < templates.length; i += batchSize) {
                        const batch = templates.slice(i, i + batchSize);

                        const promises = batch.map(async (template) => {
                            if (!template.task_id) return;

                            // 预加载视频文件
                            if (template.outputs?.output_video) {
                                await getTemplateFileUrlAsync(template.outputs.output_video, 'videos');
                            }

                            // 预加载图片文件
                            if (template.inputs?.input_image) {
                                await getTemplateFileUrlAsync(template.inputs.input_image, 'images');
                            }

                            // 预加载音频文件
                            if (template.inputs?.input_audio) {
                                await getTemplateFileUrlAsync(template.inputs.input_audio, 'audios');
                            }
                        });

                        await Promise.all(promises);

                        // 批次间添加延迟
                        if (i + batchSize < templates.length) {
                            await new Promise(resolve => setTimeout(resolve, 200));
                        }
                    }

                    console.log('模板文件url预加载完成');
                };

                const refreshTasks = async (forceRefresh = false) => {
                    try {
                        console.log('开始刷新任务列表, forceRefresh:', forceRefresh, 'currentPage:', currentTaskPage.value);

                        // 构建缓存键，包含分页和过滤条件
                        const cacheKey = `${TASKS_CACHE_KEY}_${currentTaskPage.value}_${taskPageSize.value}_${statusFilter.value}_${taskSearchQuery.value}`;

                        // 如果不是强制刷新，先尝试从缓存加载
                        if (!forceRefresh) {
                            const cachedTasks = loadFromCache(cacheKey, TASKS_CACHE_EXPIRY);
                            if (cachedTasks) {
                                console.log('从缓存加载任务列表');
                                tasks.value = cachedTasks.tasks || [];
                                pagination.value = cachedTasks.pagination || null;
                                // 强制触发响应式更新
                                await nextTick();
                                // 强制刷新分页组件
                                paginationKey.value++;
                                // 使用新的任务文件预加载逻辑
                                await preloadTaskFilesUrl(tasks.value);
                                return;
                            }
                        }

                        const params = new URLSearchParams({
                            page: currentTaskPage.value.toString(),
                            page_size: taskPageSize.value.toString()
                        });

                        if (statusFilter.value !== 'ALL') {
                            params.append('status', statusFilter.value);
                        }

                        console.log('请求任务列表API:', `./api/v1/task/list?${params.toString()}`);
                        const response = await apiRequest(`./api/v1/task/list?${params.toString()}`);
                        if (response && response.ok) {
                            const data = await response.json();
                            console.log('任务列表API响应:', data);

                            // 强制清空并重新赋值，确保Vue检测到变化
                            tasks.value = [];
                            pagination.value = null;
                            await nextTick();

                            tasks.value = data.tasks || [];
                            pagination.value = data.pagination || null;

                            // 缓存任务数据
                            saveToCache(cacheKey, {
                                tasks: data.tasks || [],
                                pagination: data.pagination || null
                            });
                            console.log('缓存任务列表数据成功');

                            // 强制触发响应式更新
                            await nextTick();

                            // 强制刷新分页组件
                            paginationKey.value++;

                            // 使用新的任务文件预加载逻辑
                            await preloadTaskFilesUrl(tasks.value);
                        } else if (response) {
                            showAlert('刷新任务列表失败', 'danger');
                        }
                        // 如果response为null，说明是认证错误，apiRequest已经处理了
                    } catch (error) {
                        console.error('刷新任务列表失败:', error);
                        showAlert(`刷新任务列表失败: ${error.message}`, 'danger');
                    }
                };

                // 分页相关函数
                const goToPage = async (page) => {
                    if (page < 1 || page > pagination.value?.total_pages || page === currentTaskPage.value) {
                        return;
                    }
                    currentTaskPage.value = page;
                    taskPageInput.value = page; // 同步更新输入框
                    await refreshTasks();
                };

                const jumpToPage = async () => {
                    const page = parseInt(taskPageInput.value);
                    if (page && page >= 1 && page <= pagination.value?.total_pages && page !== currentTaskPage.value) {
                        await goToPage(page);
                    } else {
                        // 如果输入无效，恢复到当前页
                        taskPageInput.value = currentTaskPage.value;
                    }
                };

                // Template分页相关函数
                const goToTemplatePage = async (page) => {
                    if (page < 1 || page > templatePagination.value?.total_pages || page === templateCurrentPage.value) {
                        return;
                    }
                    templateCurrentPage.value = page;
                    templatePageInput.value = page; // 同步更新输入框
                    await loadImageAudioTemplates();
                };

                const jumpToTemplatePage = async () => {
                    const page = parseInt(templatePageInput.value);
                    if (page && page >= 1 && page <= templatePagination.value?.total_pages && page !== templateCurrentPage.value) {
                        await goToTemplatePage(page);
                    } else {
                        // 如果输入无效，恢复到当前页
                        templatePageInput.value = templateCurrentPage.value;
                    }
                };

                const getVisiblePages = () => {
                    if (!pagination.value) return [];

                    const totalPages = pagination.value.total_pages;
                    const current = currentTaskPage.value;
                    const pages = [];

                    // 总是显示第一页
                    pages.push(1);

                    if (totalPages <= 5) {
                        // 如果总页数少于等于7页，显示所有页码
                        for (let i = 2; i <= totalPages - 1; i++) {
                            pages.push(i);
                        }
                    } else {
                        // 如果总页数大于7页，使用省略号
                        if (current <= 3) {
                            // 当前页在前4页
                            for (let i = 2; i <= 3; i++) {
                                pages.push(i);
                            }
                            pages.push('...');
                        } else if (current >= totalPages - 2) {
                            // 当前页在后4页
                            pages.push('...');
                            for (let i = totalPages - 2; i <= totalPages - 1; i++) {
                                pages.push(i);
                            }
                        } else {
                            // 当前页在中间
                            pages.push('...');
                            for (let i = current - 1; i <= current + 1; i++) {
                                pages.push(i);
                            }
                            pages.push('...');
                        }
                    }

                    // 总是显示最后一页（如果不是第一页）
                    if (totalPages > 1) {
                        pages.push(totalPages);
                    }

                    return pages;
                };

                const getVisibleTemplatePages = () => {
                    if (!templatePagination.value) return [];

                    const totalPages = templatePagination.value.total_pages;
                    const current = templateCurrentPage.value;
                    const pages = [];

                    // 总是显示第一页
                    pages.push(1);

                    if (totalPages <= 5) {
                        // 如果总页数少于等于7页，显示所有页码
                        for (let i = 2; i <= totalPages - 1; i++) {
                            pages.push(i);
                        }
                    } else {
                        // 显示当前页附近的页码
                        const start = Math.max(2, current - 1);
                        const end = Math.min(totalPages - 1, current + 1);

                        if (start > 2) {
                            pages.push('...');
                        }

                        for (let i = start; i <= end; i++) {
                            if (i !== 1 && i !== totalPages) {
                                pages.push(i);
                            }
                        }

                        if (end < totalPages - 1) {
                            pages.push('...');
                        }
                    }

                    // 总是显示最后一页
                    if (totalPages > 1) {
                        pages.push(totalPages);
                    }

                    return pages;
                };

                // 灵感广场分页相关函数
                const goToInspirationPage = async (page) => {
                    if (page < 1 || page > inspirationPagination.value?.total_pages || page === inspirationCurrentPage.value) {
                        return;
                    }
                    inspirationCurrentPage.value = page;
                    inspirationPageInput.value = page; // 同步更新输入框
                    await loadInspirationData();
                };

                const jumpToInspirationPage = async () => {
                    const page = parseInt(inspirationPageInput.value);
                    if (page && page >= 1 && page <= inspirationPagination.value?.total_pages && page !== inspirationCurrentPage.value) {
                        await goToInspirationPage(page);
                    } else {
                        // 如果输入无效，恢复到当前页
                        inspirationPageInput.value = inspirationCurrentPage.value;
                    }
                };

                const getVisibleInspirationPages = () => {
                    if (!inspirationPagination.value) return [];

                    const totalPages = inspirationPagination.value.total_pages;
                    const current = inspirationCurrentPage.value;
                    const pages = [];

                    // 总是显示第一页
                    pages.push(1);

                    if (totalPages <= 5) {
                        // 如果总页数少于等于7页，显示所有页码
                        for (let i = 2; i <= totalPages - 1; i++) {
                            pages.push(i);
                        }
                    } else {
                        // 显示当前页附近的页码
                        const start = Math.max(2, current - 1);
                        const end = Math.min(totalPages - 1, current + 1);

                        if (start > 2) {
                            pages.push('...');
                        }

                        for (let i = start; i <= end; i++) {
                            if (i !== 1 && i !== totalPages) {
                                pages.push(i);
                            }
                        }

                        if (end < totalPages - 1) {
                            pages.push('...');
                        }
                    }

                    // 总是显示最后一页
                    if (totalPages > 1) {
                        pages.push(totalPages);
                    }

                    return pages;
                };

                const getStatusBadgeClass = (status) => {
                    const statusMap = {
                        'SUCCEED': 'bg-success',
                        'FAILED': 'bg-danger',
                        'RUNNING': 'bg-warning',
                        'PENDING': 'bg-secondary',
                        'CREATED': 'bg-secondary'
                    };
                    return statusMap[status] || 'bg-secondary';
                };

                const downloadSingleResult = async (taskId, key, outputPath) => {
                    try {
                        downloadLoading.value = true;
                        const url = await getTaskFileUrl(taskId, key);
                        if (url) {
                            const response = await fetch(url);
                            if (response.ok) {
                                const blob = await response.blob();
                                const url = window.URL.createObjectURL(blob);
                                const a = document.createElement('a');
                                a.href = url;
                                // 使用原始文件名，如果没有则使用outputPath
                                const filename = key || outputPath || `result_${taskId}`;
                                a.download = filename;
                                document.body.appendChild(a);
                                a.click();
                                document.body.removeChild(a);
                                window.URL.revokeObjectURL(url);
                                showAlert('文件下载成功', 'success');
                            } else {
                                showAlert('获取结果失败', 'danger');
                            }
                        } else {
                            showAlert(t('getTaskResultFailedAlert'), 'danger');
                        }
                    } catch (error) {
                        showAlert(`${t('downloadTaskResultFailedAlert')}: ${error.message}`, 'danger');
                    } finally {
                        downloadLoading.value = false;
                    }
                };

                const viewSingleResult = async (taskId, key) => {
                    try {
                        downloadLoading.value = true;
                        const url = await getTaskFileUrl(taskId, key);
                        if (url) {
                            const response = await fetch(url);
                            if (response.ok) {
                                const blob = await response.blob();
                                const videoBlob = new Blob([blob], { type: 'video/mp4' });
                                const url = window.URL.createObjectURL(videoBlob);
                                window.open(url, '_blank');
                            } else {
                                showAlert('获取结果失败', 'danger');
                            }
                        } else {
                            showAlert(t('getTaskResultFailedAlert'), 'danger');
                        }
                    } catch (error) {
                        showAlert(`${t('viewTaskResultFailedAlert')}: ${error.message}`, 'danger');
                    } finally {
                        downloadLoading.value = false;
                    }
                };

                const cancelTask = async (taskId, fromDetailPage = false) => {
                    try {
                        // 显示确认对话框
                        const confirmed = await showConfirmDialog({
                            title: t('cancelTaskConfirm'),
                            message: t('cancelTaskConfirmMessage'),
                            confirmText: t('confirmCancel'),
                        });

                        if (!confirmed) {
                            return;
                        }

                        const response = await apiRequest(`./api/v1/task/cancel?task_id=${taskId}`);
                        if (response && response.ok) {
                            showAlert(t('taskCancelSuccessAlert'), 'success');

                            // 如果当前在任务详情界面，先刷新任务列表，然后重新获取任务信息
                            if (fromDetailPage) {
                                refreshTasks(true); // 强制刷新
                                const updatedTask = tasks.value.find(t => t.task_id === taskId);
                                if (updatedTask) {
                                    selectedTask.value = updatedTask;
                                }
                                await nextTick();
                            } else {
                                refreshTasks(true); // 强制刷新
                            }

                        } else if (response) {
                            const error = await response.json();
                            showAlert(`${t('cancelTaskFailedAlert')}: ${error.message}`, 'danger');
                        }
                        // 如果response为null，说明是认证错误，apiRequest已经处理了
                    } catch (error) {
                        showAlert(`${t('cancelTaskFailedAlert')}: ${error.message}`, 'danger');
                    }
                };

                const resumeTask = async (taskId, fromDetailPage = false) => {
                    try {
                        const response = await apiRequest(`./api/v1/task/resume?task_id=${taskId}`);
                        if (response && response.ok) {
                            showAlert(t('taskRetrySuccessAlert'), 'success');

                            // 如果当前在任务详情界面，先刷新任务列表，然后重新获取任务信息
                            if (fromDetailPage) {
                                refreshTasks(true); // 强制刷新
                                const updatedTask = tasks.value.find(t => t.task_id === taskId);
                                if (updatedTask) {
                                    selectedTask.value = updatedTask;
                                }
                                startPollingTask(taskId);
                                await nextTick();
                            } else {
                                refreshTasks(true); // 强制刷新

                                // 开始轮询新提交的任务状态
                                startPollingTask(taskId);
                            }
                        } else if (response) {
                            const error = await response.json();
                            showAlert(`${t('retryTaskFailedAlert')}: ${error.message}`, 'danger');
                        }
                        // 如果response为null，说明是认证错误，apiRequest已经处理了
                    } catch (error) {
                        showAlert(`${t('retryTaskFailedAlert')}: ${error.message}`, 'danger');
                    }
                };

                // 切换任务菜单显示状态
                const toggleTaskMenu = (taskId) => {
                    // 先关闭所有其他菜单
                    closeAllTaskMenus();
                    // 然后打开当前菜单
                    taskMenuVisible.value[taskId] = true;
                };

                // 关闭所有任务菜单
                const closeAllTaskMenus = () => {
                    taskMenuVisible.value = {};
                };

                // 点击外部关闭菜单
                const handleClickOutside = (event) => {
                    if (!event.target.closest('.task-menu-container')) {
                        closeAllTaskMenus();
                    }
                    if (!event.target.closest('.language-switcher')) {
                        showLanguageMenu.value = false;
                    }
                    if (!event.target.closest('.task-type-dropdown')) {
                        showTaskTypeMenu.value = false;
                    }
                    if (!event.target.closest('.model-dropdown')) {
                        showModelMenu.value = false;
                    }
                };

                const deleteTask = async (taskId, fromDetailPage = false) => {
                    try {
                        // 显示确认对话框
                        const confirmed = await showConfirmDialog({
                            title: t('deleteTaskConfirm'),
                            message: t('deleteTaskConfirmMessage'),
                            confirmText: t('confirmDelete')
                        });

                        if (!confirmed) {
                            return;
                        }

                        // 显示删除中的提示
                        showAlert(t('deletingTaskAlert'), 'info');

                        const response = await apiRequest(`./api/v1/task/delete?task_id=${taskId}`, {
                            method: 'DELETE'
                        });

                        if (response && response.ok) {
                            showAlert(t('taskDeletedSuccessAlert'), 'success');
                            refreshTasks(true); // 强制刷新

                            // 如果是从任务详情页删除，则跳转回主页
                            if (fromDetailPage) {
                                if (!selectedTaskId.value) {
                                    if (availableTaskTypes.value.includes('s2v')) {
                                        selectTask('s2v');
                                    }
                                }
                            }
                        } else if (response) {
                            const error = await response.json();
                            showAlert(`${t('deleteTaskFailedAlert')}: ${error.message}`, 'danger');
                        }
                        // 如果response为null，说明是认证错误，apiRequest已经处理了
                    } catch (error) {
                        showAlert(`${t('deleteTaskFailedAlert')}: ${error.message}`, 'danger');
                    }
                };

                const loadTaskFiles = async (taskId) => {
                    try {
                        loadingTaskFiles.value = true;

                        // 通过API获取任务详情
                        const response = await apiRequest(`./api/v1/task/query?task_id=${taskId}`);
                        if (!response || !response.ok) {
                            showAlert(t('getTaskDetailFailedAlert'), 'danger');
                            return;
                        }

                        const task = await response.json();
                        if (!task) {
                            showAlert(t('taskNotExistAlert'), 'danger');
                            return;
                        }

                        const files = { inputs: {}, outputs: {} };

                        // 获取输入文件（所有状态的任务都需要）
                        if (task.inputs) {
                            for (const [key, inputPath] of Object.entries(task.inputs)) {
                                try {
                                    const url = await getTaskFileUrl(taskId, key);
                                    if (url) {
                                        const response = await fetch(url);
                                        if (response && response.ok) {
                                            const blob = await response.blob()
                                            files.inputs[key] = {
                                                name: inputPath, // 使用原始文件名而不是key
                                                path: inputPath,
                                                blob: blob,
                                                url: URL.createObjectURL(blob)
                                            }
                                        }
                                    }
                                } catch (error) {
                                    console.error(`Failed to load input ${key}:`, error);
                                    files.inputs[key] = {
                                        name: inputPath, // 使用原始文件名而不是key
                                        path: inputPath,
                                        error: true
                                    };
                                }
                            }
                        }

                        // 只对成功完成的任务获取输出文件
                        if (task.status === 'SUCCEED' && task.outputs) {
                            for (const [key, outputPath] of Object.entries(task.outputs)) {
                                try {
                                    const url = await getTaskFileUrl(taskId, key);
                                    if (url) {
                                        const response = await fetch(url);
                                        if (response && response.ok) {
                                            const blob = await response.blob()
                                            files.outputs[key] = {
                                                name: outputPath, // 使用原始文件名而不是key
                                                path: outputPath,
                                                blob: blob,
                                                url: URL.createObjectURL(blob)
                                            }
                                        };
                                    }
                                } catch (error) {
                                    console.error(`Failed to load output ${key}:`, error);
                                    files.outputs[key] = {
                                        name: outputPath, // 使用原始文件名而不是key
                                        path: outputPath,
                                        error: true
                                    };
                                }
                            }
                        }

                        selectedTaskFiles.value = files;

                    } catch (error) {
                        console.error('Failed to load task files:', error);
                        showAlert(t('loadTaskFilesFailedAlert'), 'danger');
                    } finally {
                        loadingTaskFiles.value = false;
                    }
                };

                const viewTaskDetail = async (task) => {
                    selectedTask.value = task;
                    selectedTaskId.value = task.task_type;

                    try {
                    const response = await apiRequest(`./api/v1/task/query?task_id=${task.task_id}`);
                        if (response && response.ok) {
                            const updatedTask = await response.json();
                            selectedTask.value = updatedTask;
                            console.log('updated task data:', updatedTask);
                            await nextTick();
                        }
                    } catch (error) {
                        console.warn('Failed to fetch updated task data:', error);
                    }
                    // 如果任务还在进行中，开始轮询状态
                    if (['CREATED', 'PENDING', 'RUNNING'].includes(task.status)) {

                        startPollingTask(task.task_id);
                    }

                    // 一次性加载所有任务文件
                    await loadTaskFiles(task.task_id);
                };

                const reuseTask = async (task) => {
                    try {
                        // 跳转到任务创建界面
                        isCreationAreaExpanded.value=true
                        switchToCreateView();

                        // 设置任务类型
                        selectedTaskId.value = task.task_type;
                        console.log('selectedTaskId.value', selectedTaskId.value);

                        // 获取当前表单
                        const currentForm = getCurrentForm();

                        // 设置模型
                        if (task.params && task.params.model_cls) {
                            currentForm.model_cls = task.params.model_cls;
                        }

                        // 设置prompt
                        if (task.params && task.params.prompt) {
                            currentForm.prompt = task.params.prompt;
                        }

                        // 尝试从localStorage获取任务历史数据
                        const taskHistory = JSON.parse(localStorage.getItem('taskHistory') || '[]');
                        const historyItem = taskHistory.find(item => item.task_id === task.task_id);

                        if (historyItem) {
                            // 从localStorage恢复图片和音频
                            if (historyItem.imageFile && historyItem.imageFile.blob) {
                                // 重新创建File对象
                                const imageFile = new File([historyItem.imageFile.blob], historyItem.imageFile.name, { type: historyItem.imageFile.type });
                                currentForm.imageFile = imageFile;
                                setCurrentImagePreview(URL.createObjectURL(imageFile));
                            }

                            if (historyItem.audioFile && historyItem.audioFile.blob) {
                                // 重新创建File对象
                                let mimeType = historyItem.audioFile.type;
                                if (!mimeType || mimeType === 'application/octet-stream') {
                                    const filename = historyItem.audioFile.name || 'audio.wav';
                                    const ext = filename.toLowerCase().split('.').pop();
                                    const mimeTypes = {
                                        'mp3': 'audio/mpeg',
                                        'wav': 'audio/wav',
                                        'mp4': 'audio/mp4',
                                        'aac': 'audio/aac',
                                        'ogg': 'audio/ogg',
                                        'm4a': 'audio/mp4'
                                    };
                                    mimeType = mimeTypes[ext] || 'audio/mpeg';
                                }
                                const audioFile = new File([historyItem.audioFile.blob], historyItem.audioFile.name, { type: mimeType });
                                currentForm.audioFile = audioFile;
                                console.log('复用任务 - 从localStorage恢复音频文件:', {
                                    name: audioFile.name,
                                    type: audioFile.type,
                                    size: audioFile.size
                                });
                                // 使用FileReader生成data URL，与正常上传保持一致
                                const reader = new FileReader();
                                reader.onload = (e) => {
                                    setCurrentAudioPreview(e.target.result);
                                    console.log('复用任务 - 音频预览已设置:', e.target.result.substring(0, 50) + '...');
                                };
                                reader.readAsDataURL(audioFile);
                            }
                        } else {
                            // 如果localStorage中没有，尝试从后端获取任务文件
                            try {
                                // 使用现有的函数获取图片和音频URL
                                const imageUrl = await getTaskInputImage(task);
                                const audioUrl = await getTaskInputAudio(task);

                                // 加载图片文件
                                if (imageUrl) {
                                    try {
                                        const imageResponse = await fetch(imageUrl);
                                        if (imageResponse && imageResponse.ok) {
                                            const blob = await imageResponse.blob();
                                            const filename = task.inputs[Object.keys(task.inputs).find(key =>
                                                key.includes('image') ||
                                                task.inputs[key].toString().toLowerCase().match(/\.(jpg|jpeg|png|gif|bmp|webp)$/)
                                            )] || 'image.jpg';
                                            const file = new File([blob], filename, { type: blob.type });
                                            currentForm.imageFile = file;
                                            setCurrentImagePreview(URL.createObjectURL(file));
                                        }
                                    } catch (error) {
                                        console.warn('Failed to load image file:', error);
                                    }
                                }

                                // 加载音频文件
                                if (audioUrl) {
                                    try {
                                        const audioResponse = await fetch(audioUrl);
                                        if (audioResponse && audioResponse.ok) {
                                            const blob = await audioResponse.blob();
                                            const filename = task.inputs[Object.keys(task.inputs).find(key =>
                                                key.includes('audio') ||
                                                task.inputs[key].toString().toLowerCase().match(/\.(mp3|wav|mp4|aac|ogg|m4a)$/)
                                            )] || 'audio.wav';

                                            // 根据文件扩展名确定正确的MIME类型
                                            let mimeType = blob.type;
                                            if (!mimeType || mimeType === 'application/octet-stream') {
                                                const ext = filename.toLowerCase().split('.').pop();
                                                const mimeTypes = {
                                                    'mp3': 'audio/mpeg',
                                                    'wav': 'audio/wav',
                                                    'mp4': 'audio/mp4',
                                                    'aac': 'audio/aac',
                                                    'ogg': 'audio/ogg',
                                                    'm4a': 'audio/mp4'
                                                };
                                                mimeType = mimeTypes[ext] || 'audio/mpeg';
                                            }

                                            const file = new File([blob], filename, { type: mimeType });
                                            currentForm.audioFile = file;
                                            console.log('复用任务 - 从后端加载音频文件:', {
                                                name: file.name,
                                                type: file.type,
                                                size: file.size,
                                                originalBlobType: blob.type
                                            });
                                            // 使用FileReader生成data URL，与正常上传保持一致
                                            const reader = new FileReader();
                                            reader.onload = (e) => {
                                                setCurrentAudioPreview(e.target.result);
                                                console.log('复用任务 - 音频预览已设置:', e.target.result.substring(0, 50) + '...');
                                            };
                                            reader.readAsDataURL(file);
                                        }

                                    } catch (error) {
                                        console.warn('Failed to load audio file:', error);
                                    }
                                }
                            } catch (error) {
                                console.warn('Failed to load task data from backend:', error);
                            }
                        }

                        showAlert(t('taskMaterialReuseSuccessAlert'), 'success');

                    } catch (error) {
                        console.error('Failed to reuse task:', error);
                        showAlert(t('loadTaskDataFailedAlert'), 'danger');
                    }
                };

                const downloadFile = (fileInfo) => {
                    if (!fileInfo || !fileInfo.blob) {
                        showAlert(t('fileUnavailableAlert'), 'danger');
                        return;
                    }

                    try {
                        const url = URL.createObjectURL(fileInfo.blob);
                        const a = document.createElement('a');
                        a.href = url;
                        a.download = fileInfo.name || 'download';
                        document.body.appendChild(a);
                        a.click();
                        document.body.removeChild(a);
                        URL.revokeObjectURL(url);
                    } catch (error) {
                        console.error('Download failed:', error);
                        showAlert(t('downloadFailedAlert'), 'danger');
                    }
                };

                const viewFile = (fileInfo) => {
                    if (!fileInfo || !fileInfo.url) {
                        showAlert(t('fileUnavailableAlert'), 'danger');
                        return;
                    }

                    // 在新窗口中打开文件
                    window.open(fileInfo.url, '_blank');
                };

                const clearTaskFiles = () => {
                    // 清理 URL 对象，释放内存
                    Object.values(selectedTaskFiles.value.inputs).forEach(file => {
                        if (file.url) {
                            URL.revokeObjectURL(file.url);
                        }
                    });
                    Object.values(selectedTaskFiles.value.outputs).forEach(file => {
                        if (file.url) {
                            URL.revokeObjectURL(file.url);
                        }
                    });
                    selectedTaskFiles.value = { inputs: {}, outputs: {} };
                };

                const showTaskCreator = () => {
                    selectedTask.value = null;
                    // clearTaskFiles(); // 清空文件缓存
                    selectedTaskId.value = 's2v'; // 默认选择数字人任务

                    // 停止所有任务状态轮询
                    pollingTasks.value.clear();
                    if (pollingInterval.value) {
                        clearInterval(pollingInterval.value);
                        pollingInterval.value = null;
                    }
                };

                const toggleSidebar = () => {
                    sidebarCollapsed.value = !sidebarCollapsed.value;

                    if (sidebarCollapsed.value) {
                        // 收起时，将历史任务栏隐藏到屏幕左侧
                        if (sidebar.value) {
                            sidebar.value.style.transform = 'translateX(-100%)';
                        }
                    } else {
                        // 展开时，恢复历史任务栏位置
                        if (sidebar.value) {
                            sidebar.value.style.transform = 'translateX(0)';
                        }
                    }

                    // 更新悬浮按钮位置
                    updateFloatingButtonPosition(sidebarWidth.value);
                };

                const clearPrompt = () => {
                    getCurrentForm().prompt = '';
                    updateUploadedContentStatus();
                };

                const getTaskItemClass = (status) => {
                    if (status === 'SUCCEED') return 'bg-laser-purple/15 border border-laser-purple/30';
                    if (status === 'RUNNING') return 'bg-laser-purple/15 border border-laser-purple/30';
                    if (status === 'FAILED') return 'bg-red-500/15 border border-red-500/30';
                    return 'bg-dark-light border border-gray-700';
                };

                const getStatusIndicatorClass = (status) => {
                const base = 'inline-block w-2 aspect-square rounded-full shrink-0 align-middle';
                    if (status === 'SUCCEED')
                        return `${base} bg-gradient-to-r from-emerald-200 to-green-300 shadow-md shadow-emerald-300/30`;
                    if (status === 'RUNNING')
                        return `${base} bg-gradient-to-r from-amber-200 to-yellow-300 shadow-md shadow-amber-300/30 animate-pulse`;
                    if (status === 'FAILED')
                        return `${base} bg-gradient-to-r from-red-200 to-pink-300 shadow-md shadow-red-300/30`;
                    return `${base} bg-gradient-to-r from-gray-200 to-gray-300 shadow-md shadow-gray-300/30`;
                    };

                const getTaskTypeBtnClass = (taskType) => {
                    if (selectedTaskId.value === taskType) {
                        return 'text-gradient-icon border-b-2 border-laser-purple';
                    }
                    return 'text-gray-400 hover:text-gradient-icon';
                };

                const getModelBtnClass = (model) => {
                    if (getCurrentForm().model_cls === model) {
                        return 'bg-laser-purple/20 border border-laser-purple/40 active shadow-laser';
                    }
                    return 'bg-dark-light border border-gray-700 hover:bg-laser-purple/15 hover:border-laser-purple/40 transition-all hover:shadow-laser';
                };

                const getTaskTypeIcon = (taskType) => {
                    const iconMap = {
                        't2v': 'fas fa-font',
                        'i2v': 'fas fa-image',
                        's2v': 'fas fa-user'
                    };
                    return iconMap[taskType] || 'fas fa-video';
                };

                const getTaskTypeName = (task) => {
                    // 如果传入的是字符串，直接返回映射
                    if (!task) {
                        return '未知';
                    }
                    if (typeof task === 'string') {
                        return nameMap.value[task] || task;
                    }

                    // 如果传入的是任务对象，根据模型类型判断
                    if (task && task.model_cls) {
                        const modelCls = task.model_cls.toLowerCase();

                        return nameMap.value[task.task_type] || task.task_type;
                    }

                    // 默认返回task_type
                    return task.task_type || '未知';
                };

                const getPromptPlaceholder = () => {
                    if (selectedTaskId.value === 't2v') {
                        return t('pleaseEnterThePromptForVideoGeneration') + '，'+ t('describeTheContentStyleSceneOfTheVideo');
                    } else if (selectedTaskId.value === 'i2v') {
                        return t('pleaseEnterThePromptForVideoGeneration') + '，'+ t('describeTheContentActionRequirementsBasedOnTheImage');
                    } else if (selectedTaskId.value === 's2v') {
                        return t('pleaseEnterThePromptForVideoGeneration') + '，'+ t('describeTheDigitalHumanImageBackgroundStyleActionRequirements');
                    }
                    return t('pleaseEnterThePromptForVideoGeneration') + '...';
                };

                const getStatusTextClass = (status) => {
                    if (status === 'SUCCEED') return 'text-emerald-400';
                    if (status === 'CREATED') return 'text-blue-400';
                    if (status === 'PENDING') return 'text-yellow-400';
                    if (status === 'RUNNING') return 'text-amber-400';
                    if (status === 'FAILED') return 'text-red-400';
                    if (status === 'CANCEL') return 'text-gray-400';
                    return 'text-gray-400';
                };

                const getImagePreview = (base64Data) => {
                    if (!base64Data) return '';
                    return `data:image/jpeg;base64,${base64Data}`;
                };

                const getTaskInputUrl = async (taskId, key) => {
                    // 优先从缓存获取
                    const cachedUrl = getTaskFileUrlSync(taskId, key);
                    if (cachedUrl) {
                        console.log('getTaskInputUrl: 从缓存获取', { taskId, key, url: cachedUrl });
                        return cachedUrl;
                    }
                    return await getTaskFileUrlFromApi(taskId, key);
                };

                const getTaskInputImage = async (task) => {

                    if (!task || !task.inputs) {
                        console.log('getTaskInputImage: 任务或输入为空', { task: task?.task_id, inputs: task?.inputs });
                        return null;
                    }

                    const imageInputs = Object.keys(task.inputs).filter(key =>
                        key.includes('image') ||
                        task.inputs[key].toString().toLowerCase().match(/\.(jpg|jpeg|png|gif|bmp|webp)$/)
                    );

                    if (imageInputs.length > 0) {
                        const firstImageKey = imageInputs[0];
                        // 优先从缓存获取
                        const cachedUrl = getTaskFileUrlSync(task.task_id, firstImageKey);
                        if (cachedUrl) {
                            console.log('getTaskInputImage: 从缓存获取', { taskId: task.task_id, key: firstImageKey, url: cachedUrl });
                            return cachedUrl;
                        }
                        // 缓存没有则生成URL
                        const url = await getTaskInputUrl(task.task_id, firstImageKey);
                        console.log('getTaskInputImage: 生成URL', { taskId: task.task_id, key: firstImageKey, url });
                        return url;
                    }

                    console.log('getTaskInputImage: 没有找到图片输入');
                    return null;
                };

                const getTaskInputAudio = async (task) => {
                    if (!task || !task.inputs) return null;
                    const audioInputs = Object.keys(task.inputs).filter(key =>
                        key.includes('audio') ||
                        task.inputs[key].toString().toLowerCase().match(/\.(mp3|wav|mp4|aac|ogg|m4a)$/)
                    );

                    if (audioInputs.length > 0) {
                        const firstAudioKey = audioInputs[0];
                        return await getTaskInputUrl(task.task_id, firstAudioKey);
                    }

                    return null;
                };

                const handleThumbnailError = (event) => {
                    // 当输入图片加载失败时，显示默认图标
                    const img = event.target;
                    const parent = img.parentElement;
                    parent.innerHTML = '<div class="w-full h-44 bg-laser-purple/20 flex items-center justify-center"><i class="fas fa-video text-gradient-icon text-xl"></i></div>';
                };

                const handleImageError = (event) => {
                    // 当图片加载失败时，隐藏图片，显示文件名
                    const img = event.target;
                    img.style.display = 'none';
                    // 文件名已经显示，不需要额外处理
                };

                const handleImageLoad = (event) => {
                    // 当图片加载成功时，显示图片和下载按钮，隐藏文件名
                    const img = event.target;
                    img.style.display = 'block';
                    // 显示下载按钮
                    const downloadBtn = img.parentElement.querySelector('button');
                    if (downloadBtn) {
                        downloadBtn.style.display = 'block';
                    }
                    // 隐藏文件名span
                    const span = img.parentElement.parentElement.querySelector('span');
                    if (span) {
                        span.style.display = 'none';
                    }
                };

                const handleAudioError = (event) => {
                    // 当音频加载失败时，隐藏音频控件和下载按钮，显示文件名
                    const audio = event.target;
                    audio.style.display = 'none';
                    // 隐藏下载按钮
                    const downloadBtn = audio.parentElement.querySelector('button');
                    if (downloadBtn) {
                        downloadBtn.style.display = 'none';
                    }
                    // 文件名已经显示，不需要额外处理
                };

                const handleAudioLoad = (event) => {
                    // 当音频加载成功时，显示音频控件和下载按钮，隐藏文件名
                    const audio = event.target;
                    audio.style.display = 'block';
                    // 显示下载按钮
                    const downloadBtn = audio.parentElement.querySelector('button');
                    if (downloadBtn) {
                        downloadBtn.style.display = 'block';
                    }
                    // 隐藏文件名span
                    const span = audio.parentElement.parentElement.querySelector('span');
                    if (span) {
                        span.style.display = 'none';
                    }
                };

                const downloadTaskInput = async (taskId, inputName, fileName) => {
                    try {
                        const url = await getTaskInputUrl(taskId, inputName);
                        const response = await fetch(url);

                        if (!response || !response.ok) {
                            throw new Error(`下载失败: ${response ? response.status : '认证失败'}`);
                        }

                        const blob = await response.blob();
                        const downloadUrl = window.URL.createObjectURL(blob);

                        // 创建下载链接
                        const link = document.createElement('a');
                        link.href = downloadUrl;
                        // 使用原始文件名，如果没有则使用inputName
                        const filename = inputName || fileName || `input_${taskId}`;
                        link.download = filename;
                        document.body.appendChild(link);
                        link.click();

                        // 清理
                        document.body.removeChild(link);
                        window.URL.revokeObjectURL(downloadUrl);

                        showAlert(t('fileDownloadSuccessAlert'), 'success');
                    } catch (error) {
                        console.error(t('downloadFailedAlert'), error);
                        showAlert(`${t('downloadFailedAlert')}: ${error.message}`, 'danger');
                    }
                };

                // 监听currentPage变化，同步更新pageInput
                watch(currentTaskPage, (newPage) => {
                    taskPageInput.value = newPage;
                });

                // 监听pagination变化，确保分页组件更新
                watch(pagination, (newPagination) => {
                    console.log('pagination变化:', newPagination);
                    if (newPagination && newPagination.total_pages) {
                        // 确保当前页不超过总页数
                        if (currentTaskPage.value > newPagination.total_pages) {
                            currentTaskPage.value = newPagination.total_pages;
                        }
                    }
                }, { deep: true });

                // 监听templateCurrentPage变化，同步更新templatePageInput
                watch(templateCurrentPage, (newPage) => {
                    templatePageInput.value = newPage;
                });

                // 监听templatePagination变化，确保分页组件更新
                watch(templatePagination, (newPagination) => {
                    console.log('templatePagination变化:', newPagination);
                    if (newPagination && newPagination.total_pages) {
                        // 确保当前页不超过总页数
                        if (templateCurrentPage.value > newPagination.total_pages) {
                            templateCurrentPage.value = newPagination.total_pages;
                        }
                    }
                }, { deep: true });

                // 监听inspirationCurrentPage变化，同步更新inspirationPageInput
                watch(inspirationCurrentPage, (newPage) => {
                    inspirationPageInput.value = newPage;
                });

                // 监听inspirationPagination变化，确保分页组件更新
                watch(inspirationPagination, (newPagination) => {
                    console.log('inspirationPagination变化:', newPagination);
                    if (newPagination && newPagination.total_pages) {
                        // 确保当前页不超过总页数
                        if (inspirationCurrentPage.value > newPagination.total_pages) {
                            inspirationCurrentPage.value = newPagination.total_pages;
                        }
                    }
                }, { deep: true });

                // 统一的初始化函数
                const init = async () => {
                    try {
                        // 1. 加载模型和任务数据
                        await loadModels();

                        // 3. 选择任务类型（优先选择数字人任务）
                        let selectedTaskType = null;
                        if (availableTaskTypes.value.includes('s2v')) {
                            selectedTaskType = 's2v';
                        } else if (availableTaskTypes.value.length > 0) {
                            selectedTaskType = availableTaskTypes.value[0];
                        }

                        if (selectedTaskType) {
                            selectTask(selectedTaskType);

                            // 4. 为选中的任务类型选择第一个模型
                            const currentForm = getCurrentForm();
                            if (!currentForm.model_cls && availableModelClasses.value.length > 0) {
                                selectModel(availableModelClasses.value[0]);
                            }
                        }

                        // 2. 加载历史记录和素材库
                        refreshTasks(true);
                        loadInspirationData(true);

                        // 3. 加载历史记录和素材库文件
                        getPromptHistory();
                        loadTaskFilesFromCache();
                        loadTemplateFilesFromCache();
                        loadImageAudioTemplates(true);

                        console.log('初始化完成:', {
                            currentUser: currentUser.value,
                            availableModels: models.value,
                            tasks: tasks.value,
                            inspirationItems: inspirationItems.value,
                            selectedTaskType: selectedTaskType,
                            selectedModel: getCurrentForm().model_cls
                        });

                    } catch (error) {
                        console.error('初始化失败:', error);
                        showAlert('初始化失败，请刷新页面重试', 'danger');
                    }
                };

                // 重置表单函数（保留模型选择，清空图片、音频和提示词）
                const resetForm = async (taskType) => {
                    const currentForm = getCurrentForm();
                    const currentModel = currentForm.model_cls;
                    const currentStage = currentForm.stage;

                    // 重置表单但保留模型和阶段
                    switch (taskType) {
                        case 't2v':
                            t2vForm.value = {
                                task: 't2v',
                                model_cls: currentModel || '',
                                stage: currentStage || 'single_stage',
                                prompt: '',
                                seed: Math.floor(Math.random() * 1000000)
                            };
                            break;
                        case 'i2v':
                            i2vForm.value = {
                                task: 'i2v',
                                model_cls: currentModel || '',
                                stage: currentStage || 'multi_stage',
                                imageFile: null,
                                prompt: '',
                                seed: Math.floor(Math.random() * 1000000)
                            };
                            // 直接清空i2v图片预览
                            i2vImagePreview.value = null;
                            // 清理图片文件输入框
                            const imageInput = document.querySelector('input[type="file"][accept="image/*"]');
                            if (imageInput) {
                                imageInput.value = '';
                            }
                            break;
                        case 's2v':
                            s2vForm.value = {
                                task: 's2v',
                                model_cls: currentModel || '',
                                stage: currentStage || 'single_stage',
                                imageFile: null,
                                audioFile: null,
                                prompt: '',
                                seed: Math.floor(Math.random() * 1000000)
                            };
                            break;
                    }

                    // 强制触发Vue响应式更新
                    setCurrentImagePreview(null);
                    setCurrentAudioPreview(null);
                    await nextTick();
                };

                // 开始轮询任务状态
                const startPollingTask = (taskId) => {
                    if (!pollingTasks.value.has(taskId)) {
                        pollingTasks.value.add(taskId);
                        console.log(`开始轮询任务状态: ${taskId}`);

                        // 如果还没有轮询定时器，启动一个
                        if (!pollingInterval.value) {
                            pollingInterval.value = setInterval(async () => {
                                await pollTaskStatuses();
                            }, 1000); // 每1秒轮询一次
                        }
                    }
                };

                // 停止轮询任务状态
                const stopPollingTask = (taskId) => {
                    pollingTasks.value.delete(taskId);
                    console.log(`停止轮询任务状态: ${taskId}`);

                    // 如果没有任务需要轮询了，清除定时器
                    if (pollingTasks.value.size === 0 && pollingInterval.value) {
                        clearInterval(pollingInterval.value);
                        pollingInterval.value = null;
                        console.log('停止所有任务状态轮询');
                    }
                };

                const refreshTaskFiles = (task) => {
                    for (const [key, inputPath] of Object.entries(task.inputs)) {
                        getTaskFileUrlFromApi(task.task_id, key).then(url => {
                            console.log('refreshTaskFiles: input', task.task_id, key, url);
                        });
                    }
                    for (const [key, outputPath] of Object.entries(task.outputs)) {
                        getTaskFileUrlFromApi(task.task_id, key).then(url => {
                            console.log('refreshTaskFiles: output', task.task_id, key, url);
                        });
                    }
                };

                // 轮询任务状态
                const pollTaskStatuses = async () => {
                    if (pollingTasks.value.size === 0) return;

                    try {
                        const taskIds = Array.from(pollingTasks.value);
                        const response = await apiRequest(`./api/v1/task/query?task_ids=${taskIds.join(',')}`);

                        if (response && response.ok) {
                            const tasksData = await response.json();
                            const updatedTasks = tasksData.tasks || [];

                            // 更新任务列表中的任务状态
                            let hasUpdates = false;
                            updatedTasks.forEach(updatedTask => {
                                const existingTaskIndex = tasks.value.findIndex(t => t.task_id === updatedTask.task_id);
                                if (existingTaskIndex !== -1) {
                                    const oldTask = tasks.value[existingTaskIndex];
                                    tasks.value[existingTaskIndex] = updatedTask;
                                    console.log('updatedTask', updatedTask);
                                    console.log('oldTask', oldTask);

                                    // 如果状态发生变化，记录日志
                                    if (oldTask !== updatedTask) {
                                        hasUpdates = true; // 这里基本都会变，因为任务有进度条

                                        // 如果当前在查看这个任务的详情，更新selectedTask
                                        if (modalTask.value && modalTask.value.task_id === updatedTask.task_id) {
                                            modalTask.value = updatedTask;
                                            if (updatedTask.status === 'SUCCEED') {
                                                console.log('refresh viewing task: output files');
                                                loadTaskFiles(updatedTask.task_id);
                                            }
                                        }

                                        // 如果当前在projects页面且变化的是状态，更新tasks
                                        if (currentView.value === 'projects' && oldTask.status !== updatedTask.status) {
                                            refreshTasks(true);
                                        }

                                        // 如果任务完成或失败，停止轮询并显示提示
                                        if (['SUCCEED', 'FAILED', 'CANCEL'].includes(updatedTask.status)) {
                                            stopPollingTask(updatedTask.task_id);
                                            refreshTaskFiles(updatedTask);
                                            refreshTasks(true);

                                            // 显示任务完成提示
                                            if (updatedTask.status === 'SUCCEED') {
                                                showAlert('视频生成完成！', 'success');
                                            } else if (updatedTask.status === 'FAILED') {
                                                showAlert('视频生成失败，请查看详情', 'danger');
                                            } else if (updatedTask.status === 'CANCEL') {
                                                showAlert('任务已取消', 'warning');
                                            }
                                        }
                                    }
                                }
                            });

                            // 如果有更新，触发界面刷新
                            if (hasUpdates) {
                                await nextTick();
                            }
                        }
                    } catch (error) {
                        console.error('轮询任务状态失败:', error);
                    }
                };

                // 任务状态管理
                const getTaskStatusDisplay = (status) => {
                    const statusMap = {
                        'CREATED': t('created'),
                        'PENDING': t('pending'),
                        'RUNNING': t('running'),
                        'SUCCEED': t('succeed'),
                        'FAILED': t('failed'),
                        'CANCEL': t('cancelled')
                    };
                    return statusMap[status] || status;
                };

                const getTaskStatusColor = (status) => {
                    const colorMap = {
                        'CREATED': 'text-blue-400',
                        'PENDING': 'text-yellow-400',
                        'RUNNING': 'text-amber-400',
                        'SUCCEED': 'text-emerald-400',
                        'FAILED': 'text-red-400',
                        'CANCEL': 'text-gray-400'
                    };
                    return colorMap[status] || 'text-gray-400';
                };

                const getTaskStatusIcon = (status) => {
                    const iconMap = {
                        'CREATED': 'fas fa-clock',
                        'PENDING': 'fas fa-hourglass-half',
                        'RUNNING': 'fas fa-spinner fa-spin',
                        'SUCCEED': 'fas fa-check-circle',
                        'FAILED': 'fas fa-exclamation-triangle',
                        'CANCEL': 'fas fa-ban'
                    };
                    return iconMap[status] || 'fas fa-question-circle';
                };

                // 任务时间格式化
                const getTaskDuration = (startTime, endTime) => {
                    if (!startTime || !endTime) return '未知';
                    const start = new Date(startTime * 1000);
                    const end = new Date(endTime * 1000);
                    const diff = end - start;
                    const minutes = Math.floor(diff / 60000);
                    const seconds = Math.floor((diff % 60000) / 1000);
                    return `${minutes}分${seconds}秒`;
                };

                // 相对时间格式化
                const getRelativeTime = (timestamp) => {
                    if (!timestamp) return '未知';
                    const now = new Date();
                    const time = new Date(timestamp * 1000);
                    const diff = now - time;

                    const minutes = Math.floor(diff / 60000);
                    const hours = Math.floor(diff / 3600000);
                    const days = Math.floor(diff / 86400000);
                    const months = Math.floor(diff / 2592000000); // 30天
                    const years = Math.floor(diff / 31536000000);

                    if (years > 0) {
                        return years === 1 ? t('oneYearAgo') : `${years}t('yearsAgo')`;
                    } else if (months > 0) {
                        return months === 1 ? t('oneMonthAgo') : `${months}${t('monthsAgo')}`;
                    } else if (days > 0) {
                        return days === 1 ? t('oneDayAgo') : `${days}${t('daysAgo')}`;
                    } else if (hours > 0) {
                        return hours === 1 ? t('oneHourAgo') : `${hours}${t('hoursAgo')}`;
                    } else if (minutes > 0) {
                        return minutes === 1 ? t('oneMinuteAgo') : `${minutes}${t('minutesAgo')}`;
                    } else {
                        return t('justNow');
                    }
                };

                // 任务历史记录管理
                const getTaskHistory = () => {
                    return tasks.value.filter(task =>
                        ['SUCCEED', 'FAILED', 'CANCEL'].includes(task.status)
                    );
                };

                // 子任务进度相关函数
                const getOverallProgress = (subtasks) => {
                    if (!subtasks || subtasks.length === 0) return 0;

                    let completedCount = 0;
                    subtasks.forEach(subtask => {
                        if (subtask.status === 'SUCCEED') {
                            completedCount++;
                        }
                    });

                    return Math.round((completedCount / subtasks.length) * 100);
                };

                // 获取进度条标题
                const getProgressTitle = (subtasks) => {
                    if (!subtasks || subtasks.length === 0) return t('overallProgress');

                    const pendingSubtasks = subtasks.filter(subtask => subtask.status === 'PENDING');
                    const runningSubtasks = subtasks.filter(subtask => subtask.status === 'RUNNING');

                    if (pendingSubtasks.length > 0) {
                        return t('queueStatus');
                    } else if (runningSubtasks.length > 0) {
                        return t('running');
                    } else {
                        return t('overallProgress');
                    }
                };

                // 获取进度信息
                const getProgressInfo = (subtasks) => {
                    if (!subtasks || subtasks.length === 0) return '0%';

                    const pendingSubtasks = subtasks.filter(subtask => subtask.status === 'PENDING');
                    const runningSubtasks = subtasks.filter(subtask => subtask.status === 'RUNNING');

                    if (pendingSubtasks.length > 0) {
                        // 显示排队信息
                        const firstPending = pendingSubtasks[0];
                        const queuePosition = firstPending.estimated_pending_order;
                        const estimatedTime = firstPending.estimated_pending_secs;

                        let info = t('queueing');
                        if (queuePosition !== null && queuePosition !== undefined) {
                            info += ` (${t('position')}: ${queuePosition})`;
                        }
                        if (estimatedTime !== null && estimatedTime !== undefined) {
                            info += ` - ${formatDuration(estimatedTime)}`;
                        }
                        return info;
                    } else if (runningSubtasks.length > 0) {
                        // 显示运行信息
                        const firstRunning = runningSubtasks[0];
                        const workerName = firstRunning.worker_name || t('unknown');
                        const estimatedTime = firstRunning.estimated_running_secs;

                        let info = `${t('subtask')} ${workerName}`;
                        if (estimatedTime !== null && estimatedTime !== undefined) {
                            const elapses = firstRunning.elapses || {};
                            const runningTime = elapses['RUNNING-'] || 0;
                            const remaining = Math.max(0, estimatedTime - runningTime);
                            info += ` - ${t('remaining')} ${formatDuration(remaining)}`;
                        }
                        return info;
                    } else {
                        // 显示总体进度
                        return getOverallProgress(subtasks) + '%';
                    }
                };

                const getSubtaskProgress = (subtask) => {
                    if (subtask.status === 'SUCCEED') return 100;
                    if (subtask.status === 'FAILED' || subtask.status === 'CANCEL') return 0;

                    // 对于PENDING和RUNNING状态，基于时间估算进度
                    if (subtask.status === 'PENDING') {
                        // 排队中的任务，进度为0
                        return 0;
                    }

                    if (subtask.status === 'RUNNING') {
                        // 运行中的任务，基于已运行时间估算进度
                        const elapses = subtask.elapses || {};
                        const runningTime = elapses['RUNNING-'] || 0;
                        const estimatedTotal = subtask.estimated_running_secs || 0;

                        if (estimatedTotal > 0) {
                            const progress = Math.min((runningTime / estimatedTotal) * 100, 95); // 最多95%，避免显示100%但未完成
                            return Math.round(progress);
                        }
                    }

                    return 0;
                };

                const getSubtaskStatusText = (status) => {
                    const statusMap = {
                        'PENDING': t('pending'),
                        'RUNNING': t('running'),
                        'SUCCEED': t('completed'),
                        'FAILED': t('failed'),
                        'CANCEL': t('cancelled')
                    };
                    return statusMap[status] || status;
                };

                const formatEstimatedTime = (subtask) => {
                    if (subtask.status === 'PENDING') {
                        const pendingSecs = subtask.estimated_pending_secs;
                        const queuePosition = subtask.estimated_pending_order;

                        if (pendingSecs !== null && pendingSecs !== undefined) {
                            let info = formatDuration(pendingSecs);
                            if (queuePosition !== null && queuePosition !== undefined) {
                                info += ` (${t('position')}: ${queuePosition})`;
                            }
                            return info;
                        }
                        return t('calculating');
                    }

                    if (subtask.status === 'RUNNING') {
                        const elapses = subtask.elapses || {};
                        const runningTime = elapses['RUNNING-'] || 0;
                        const estimatedTotal = subtask.estimated_running_secs || 0;

                        if (estimatedTotal > 0) {
                            const remaining = Math.max(0, estimatedTotal - runningTime);
                            return `${t('remaining')} ${formatDuration(remaining)}`;
                        }
                        return t('calculating');
                    }

                    return t('completed');
                };

                const formatDuration = (seconds) => {
                    if (seconds < 60) {
                        return `${Math.round(seconds)}${t('seconds')}`;
                    } else if (seconds < 3600) {
                        const minutes = Math.round(seconds / 60);
                        return `${minutes}${t('minutes')}`;
                    } else {
                        const hours = Math.floor(seconds / 3600);
                        const minutes = Math.round((seconds % 3600) / 60);
                        return `${hours}${t('hours')}${minutes}${t('minutes')}`;
                    }
                };

                const getTaskFailureInfo = (task) => {
                    if (!task) return null;

                    // 检查任务级别的失败信息
                    if (task.fail_msg) {
                        return task.fail_msg;
                    }

                    // 检查子任务的失败信息
                    if (task.subtasks && task.subtasks.length > 0) {
                        const failedSubtasks = task.subtasks.filter(subtask =>
                            (subtask.extra_info && subtask.extra_info.fail_msg) || subtask.fail_msg
                        );
                        if (failedSubtasks.length > 0) {
                            const msg = failedSubtasks.map(subtask =>
                                (subtask.extra_info && subtask.extra_info.fail_msg) || subtask.fail_msg
                            ).join('\n');
                            return msg;
                        }
                    }

                    return null;
                };

                const getActiveTasks = () => {
                    return tasks.value.filter(task =>
                        ['CREATED', 'PENDING', 'RUNNING'].includes(task.status)
                    );
                };

                // 任务搜索和过滤增强
                const searchTasks = (query) => {
                    if (!query) return tasks.value;
                    return tasks.value.filter(task => {
                        const searchText = [
                            task.task_id,
                            task.task_type,
                            task.model_cls,
                            task.params?.prompt || '',
                            getTaskStatusDisplay(task.status)
                        ].join(' ').toLowerCase();
                        return searchText.includes(query.toLowerCase());
                    });
                };

                const filterTasksByStatus = (status) => {
                    if (status === 'ALL') return tasks.value;
                    return tasks.value.filter(task => task.status === status);
                };

                const filterTasksByType = (type) => {
                    if (!type) return tasks.value;
                    return tasks.value.filter(task => task.task_type === type);
                };

                // 提示消息样式管理
                const getAlertClass = (type) => {
                    const classMap = {
                        'success': 'animate-slide-down',
                        'warning': 'animate-slide-down',
                        'danger': 'animate-slide-down',
                        'info': 'animate-slide-down'
                    };
                    return classMap[type] || 'animate-slide-down';
                };

                const getAlertBorderClass = (type) => {
                    const borderMap = {
                        'success': 'border-green-500',
                        'warning': 'border-yellow-500',
                        'danger': 'border-red-500',
                        'info': 'border-blue-500'
                    };
                    return borderMap[type] || 'border-gray-500';
                };

                const getAlertTextClass = (type) => {
                    // 统一使用白色文字
                    return 'text-white';
                };

                const getAlertIcon = (type) => {
                    const iconMap = {
                        'success': 'fas fa-check text-white',
                        'warning': 'fas fa-exclamation text-white',
                        'danger': 'fas fa-times text-white',
                        'info': 'fas fa-info text-white'
                    };
                    return iconMap[type] || 'fas fa-info text-white';
                };

                const getAlertIconBgClass = (type) => {
                    const bgMap = {
                        'success': 'bg-green-500/30',
                        'warning': 'bg-yellow-500/30',
                        'danger': 'bg-red-500/30',
                        'info': 'bg-laser-purple/30'
                    };
                    return bgMap[type] || 'bg-laser-purple/30';
                };

                // 监听器 - 监听任务类型变化
                watch(() => selectedTaskId.value, () => {
                    const currentForm = getCurrentForm();

                    // 只有当当前表单没有选择模型时，才自动选择第一个可用的模型
                    if (!currentForm.model_cls) {
                        let availableModels;

                        availableModels = models.value.filter(m => m.task === selectedTaskId.value);

                        if (availableModels.length > 0) {
                            const firstModel = availableModels[0];
                            currentForm.model_cls = firstModel.model_cls;
                            currentForm.stage = firstModel.stage;
                        }
                    }

                    // 注意：这里不需要重置预览，因为我们要保持每个任务的独立性
                    // 预览会在 selectTask 函数中根据文件状态恢复
                });

                watch(() => getCurrentForm().model_cls, () => {
                    const currentForm = getCurrentForm();

                    // 只有当当前表单没有选择阶段时，才自动选择第一个可用的阶段
                    if (!currentForm.stage) {
                        let availableStages;

                        availableStages = models.value
                                .filter(m => m.task === selectedTaskId.value && m.model_cls === currentForm.model_cls)
                                .map(m => m.stage);

                        if (availableStages.length > 0) {
                            currentForm.stage = availableStages[0];
                        }
                    }
                });

                // 生命周期
                onMounted(async () => {
                    // 必须先初始化语言
                    await initLanguage();
                    console.log('initLanguage');
                    // 设置初始化loading状态
                    initLoading.value = true;
                    console.log('initLoading');
                    // 启动提示滚动
                    startHintRotation();
                    // 添加全局点击事件监听器
                    document.addEventListener('click', handleClickOutside);

                    try {
                        // 检查是否已登录
                        const savedToken = localStorage.getItem('accessToken');
                        const savedUser = localStorage.getItem('currentUser');

                        if (savedToken && savedUser) {
                            currentUser.value = JSON.parse(savedUser);
                            isLoggedIn.value = true;
                            await init();
                        } else {
                            // 检查是否是GitHub回调
                            const urlParams = new URLSearchParams(window.location.search);
                            const code = urlParams.get('code');
                            if (code) {
                                source = localStorage.getItem('loginSource');
                                await handleLoginCallback(code, source);
                                // handleGitHubCallback内部会设置isLoggedIn.value = true
                            } else {
                                // 没有token且不是回调，显示登录页面
                                isLoggedIn.value = false;
                            }
                        }
                    } catch (error) {
                        console.error(t('initializationFailed'), error);
                        showAlert(t('initializationFailed'), 'danger');
                        // 出错时显示登录页面
                        isLoggedIn.value = false;
                    } finally {
                        loginLoading.value = false;
                        initLoading.value = false;
                    }
                });

                // 页面卸载时清理轮询
                onUnmounted(() => {
                    if (pollingInterval.value) {
                        clearInterval(pollingInterval.value);
                        pollingInterval.value = null;
                    }
                    pollingTasks.value.clear();

                    // 清理提示滚动
                    stopHintRotation();
                });

                // 提示词模板管理
                const promptTemplates = {
                    's2v': [
                        {
                            id: 's2v_1',
                            title: '商务演讲',
                            prompt: '数字人进行商务演讲，表情自然，手势得体，背景为现代化的会议室，整体风格专业商务。'
                        },
                        {
                            id: 's2v_2',
                            title: '产品介绍',
                            prompt: '数字人介绍产品特点，语气亲切，动作自然，背景为产品展示区，突出产品的科技感和实用性。'
                        }
                    ],
                    't2v': [
                        {
                            id: 't2v_1',
                            title: '自然风景',
                            prompt: '一个宁静的山谷，阳光透过云层洒在绿色的草地上，远处有雪山，近处有清澈的溪流，画面温暖自然，充满生机。'
                        },
                        {
                            id: 't2v_2',
                            title: '城市夜景',
                            prompt: '繁华的城市夜景，霓虹灯闪烁，高楼大厦林立，车流如织，天空中有星星点缀，营造出都市的繁华氛围。'
                        },
                        {
                            id: 't2v_3',
                            title: '科技未来',
                            prompt: '未来科技城市，飞行汽车穿梭，全息投影随处可见，建筑具有流线型设计，充满科技感和未来感。'
                        }
                    ],
                    'i2v': [
                        {
                            id: 'i2v_1',
                            title: '人物动作',
                            prompt: '基于参考图片，让角色做出自然的行走动作，保持原有的服装和风格，背景可以适当变化。'
                        },
                        {
                            id: 'i2v_2',
                            title: '场景转换',
                            prompt: '保持参考图片中的人物形象，将背景转换为不同的季节或环境，如从室内到户外，从白天到夜晚。'
                        }
                    ]
                };

                const getPromptTemplates = (taskType) => {
                    return promptTemplates[taskType] || [];
                };

                const selectPromptTemplate = (template) => {
                    getCurrentForm().prompt = template.prompt;
                    showPromptModal.value = false;
                    showAlert(`${t('templateApplied')} ${template.title}`, 'success');
                };

                // 提示词历史记录管理 - 现在直接从taskHistory中获取
                const promptHistory = ref([]);

                const getPromptHistory = async () => {
                    try {
                        // 从taskHistory中获取prompt历史，去重并按时间排序
                        const taskHistory = await getLocalTaskHistory();
                        const uniquePrompts = [];
                        const seenPrompts = new Set();

                        // 遍历taskHistory，提取唯一的prompt
                        for (const task of taskHistory) {
                            if (task.prompt && task.prompt.trim() && !seenPrompts.has(task.prompt.trim())) {
                                uniquePrompts.push(task.prompt.trim());
                                seenPrompts.add(task.prompt.trim());
                            }
                        }

                        const result = uniquePrompts.slice(0, 10); // 只显示最近10条
                        promptHistory.value = result; // 更新响应式数据
                        return result;
                    } catch (error) {
                        console.error(t('getPromptHistoryFailed'), error);
                        promptHistory.value = []; // 更新响应式数据
                        return [];
                    }
                };

                // addPromptToHistory函数已删除，现在prompt历史直接从taskHistory中获取

                // 保存完整的任务历史（包括提示词、图片、音频）
                const addTaskToHistory = (taskType, formData) => {
                    const historyItem = {
                        id: Date.now(),
                        timestamp: new Date().toISOString(),
                        taskType: taskType,
                        prompt: formData.prompt || '',
                        imageFile: null,
                        audioFile: null
                    };

                    // 保存图片文件
                    if (formData.imageFile) {
                        const reader = new FileReader();
                        reader.onload = function (e) {
                            historyItem.imageFile = {
                                name: formData.imageFile.name,
                                type: formData.imageFile.type,
                                size: formData.imageFile.size,
                                data: e.target.result
                            };
                            saveTaskHistoryItem(historyItem);
                        };
                        reader.readAsDataURL(formData.imageFile);
                    } else {
                        // 没有图片文件，直接保存
                        saveTaskHistoryItem(historyItem);
                    }

                    // 保存音频文件
                    if (formData.audioFile) {
                        const reader = new FileReader();
                        reader.onload = function (e) {
                            historyItem.audioFile = {
                                name: formData.audioFile.name,
                                type: formData.audioFile.type,
                                size: formData.audioFile.size,
                                data: e.target.result
                            };
                            saveTaskHistoryItem(historyItem);
                        };
                        reader.readAsDataURL(formData.audioFile);
                    }
                };

                // 保存任务历史项到localStorage
                const saveTaskHistoryItem = (historyItem) => {
                    try {
                        const existingHistory = JSON.parse(localStorage.getItem('taskHistory') || '[]');

                        // 避免重复添加（基于提示词和任务类型）
                        const isDuplicate = existingHistory.some(item =>
                            item.prompt === historyItem.prompt &&
                            item.taskType === historyItem.taskType
                        );

                        if (!isDuplicate) {
                            // 按时间戳排序，确保最新的记录在最后
                            existingHistory.push(historyItem);
                            existingHistory.sort((a, b) => new Date(a.timestamp) - new Date(b.timestamp));

                            // 限制历史记录数量，删除最旧的记录（最晚的记录）
                            if (existingHistory.length > 20) {
                                // 删除最前面的记录（最旧的）
                                existingHistory.splice(0, existingHistory.length - 20);
                            }

                            localStorage.setItem('taskHistory', JSON.stringify(existingHistory));
                            console.log(t('taskHistorySaved'), historyItem);
                        }
                    } catch (error) {
                        console.error(t('saveTaskHistoryFailed'), error);
                    }
                };

                // 获取本地存储的任务历史
                const getLocalTaskHistory = async () => {
                    try {
                        // 使用Promise模拟异步操作，避免阻塞UI
                        return await new Promise((resolve) => {
                            setTimeout(() => {
                                try {
                                    const history = JSON.parse(localStorage.getItem('taskHistory') || '[]');
                                    // 按时间戳排序，最新的记录在前
                                    const sortedHistory = history.sort((a, b) => new Date(b.timestamp) - new Date(a.timestamp));
                                    resolve(sortedHistory);
                                } catch (error) {
                                    console.error(t('parseTaskHistoryFailed'), error);
                                    resolve([]);
                                }
                            }, 0);
                        });
                    } catch (error) {
                        console.error(t('getTaskHistoryFailed'), error);
                        return [];
                    }
                };

                const selectPromptHistory = (prompt) => {
                    getCurrentForm().prompt = prompt;
                    showPromptModal.value = false;
                    showAlert(t('promptHistoryApplied'), 'success');
                };

                const clearPromptHistory = () => {
                    // 清空taskHistory中的prompt相关数据
                    localStorage.removeItem('taskHistory');
                    showAlert(t('promptHistoryCleared'), 'info');
                };

                // 图片历史记录管理
                const getImageHistory = async () => {
                    try {
                        const taskHistory = await getLocalTaskHistory();
                        const uniqueImages = [];
                        const seenImages = new Set();

                        // 遍历taskHistory，提取唯一的图片
                        for (const task of taskHistory) {
                            if (task.imageFile && task.imageFile.name && !seenImages.has(task.imageFile.name)) {
                                uniqueImages.push({
                                    filename: task.imageFile.name,
                                    thumbnail: task.imageFile.data,
                                    data: task.imageFile.data,
                                    timestamp: task.timestamp
                                });
                                seenImages.add(task.imageFile.name);
                            }
                        }

                        const result = uniqueImages.slice(0, 20); // 只显示最近20条
                        imageHistory.value = result;
                        return result;
                    } catch (error) {
                        console.error(t('getImageHistoryFailed'), error);
                        imageHistory.value = [];
                        return [];
                    }
                };

                // 音频历史记录管理
                const getAudioHistory = async () => {
                    try {
                        const taskHistory = await getLocalTaskHistory();
                        const uniqueAudios = [];
                        const seenAudios = new Set();

                        // 遍历taskHistory，提取唯一的音频
                        for (const task of taskHistory) {
                            if (task.audioFile && task.audioFile.name && !seenAudios.has(task.audioFile.name)) {
                                uniqueAudios.push({
                                    filename: task.audioFile.name,
                                    data: task.audioFile.data,
                                    timestamp: task.timestamp
                                });
                                seenAudios.add(task.audioFile.name);
                            }
                        }

                        const result = uniqueAudios.slice(0, 20); // 只显示最近20条
                        audioHistory.value = result;
                        return result;
                    } catch (error) {
                        console.error('获取音频历史失败:', error);
                        audioHistory.value = [];
                        return [];
                    }
                };

                // 选择图片历史记录
                const selectImageHistory = (history) => {
                    // 创建File对象
                    const byteCharacters = atob(history.data.split(',')[1]);
                    const byteNumbers = new Array(byteCharacters.length);
                    for (let i = 0; i < byteCharacters.length; i++) {
                        byteNumbers[i] = byteCharacters.charCodeAt(i);
                    }
                    const byteArray = new Uint8Array(byteNumbers);
                    const file = new File([byteArray], history.filename, { type: 'image/jpeg' });

                    // 设置图片预览
                    setCurrentImagePreview(history.data);

                    // 更新表单
                    const currentForm = getCurrentForm();
                    currentForm.imageFile = file;

                    showImageTemplates.value = false;
                    showAlert('已应用历史图片', 'success');
                };

                // 选择音频历史记录
                const selectAudioHistory = (history) => {
                    // 创建File对象
                    const byteCharacters = atob(history.data.split(',')[1]);
                    const byteNumbers = new Array(byteCharacters.length);
                    for (let i = 0; i < byteCharacters.length; i++) {
                        byteNumbers[i] = byteCharacters.charCodeAt(i);
                    }
                    const byteArray = new Uint8Array(byteNumbers);
                    const file = new File([byteArray], history.filename, { type: 'audio/mpeg' });

                    // 设置音频预览
                    setCurrentAudioPreview(history.data);

                    // 更新表单
                    const currentForm = getCurrentForm();
                    currentForm.audioFile = file;

                    showAudioTemplates.value = false;
                    showAlert('已应用历史音频', 'success');
                };

                // 预览音频历史记录
                const previewAudioHistory = (history) => {
                    const audio = new Audio(history.data);
                    audio.play().catch(error => {
                        console.error('音频播放失败:', error);
                        showAlert('音频播放失败', 'danger');
                    });
                };

                // 清空图片历史记录
                const clearImageHistory = () => {
                    imageHistory.value = [];
                    showAlert('图片历史已清空', 'info');
                };

                // 清空音频历史记录
                const clearAudioHistory = () => {
                    audioHistory.value = [];
                    showAlert('音频历史已清空', 'info');
                };

                const getAuthHeaders = () => {
                    const headers = {
                        'Content-Type': 'application/json'
                    };

                    const token = localStorage.getItem('accessToken');
                    if (token) {
                        headers['Authorization'] = `Bearer ${token}`;
                        console.log('使用Token进行认证:', token.substring(0, 20) + '...');
                    } else {
                        console.warn('没有找到accessToken');
                    }
                    return headers;
                };

                // 验证token是否有效
                const validateToken = async (token) => {
                    try {
                        const response = await fetch('./api/v1/model/list', {
                            method: 'GET',
                            headers: {
                                'Authorization': `Bearer ${token}`,
                                'Content-Type': 'application/json'
                            }
                        });
                        await new Promise(resolve => setTimeout(resolve, 100));
                        return response.ok;
                    } catch (error) {
                        console.error('Token validation failed:', error);
                        return false;
                    }
                };

                // 增强的API请求函数，自动处理认证错误
                const apiRequest = async (url, options = {}) => {
                    const headers = getAuthHeaders();

                    try {
                        const response = await fetch(url, {
                            ...options,
                            headers: {
                                ...headers,
                                ...options.headers
                            }
                        });
                        await new Promise(resolve => setTimeout(resolve, 100));
                        // 检查是否是认证错误
                        if (response.status === 401 || response.status === 403) {
                            // Token无效，清除本地存储并跳转到登录页
                            logout();
                            showAlert('登录已过期，请重新登录', 'warning');
                            return null;
                        }
                        return response;
                    } catch (error) {
                        console.error('API request failed:', error);
                        showAlert('网络请求失败', 'danger');
                        return null;
                    }
                };

                // 侧边栏拖拽调整功能
                const sidebar = ref(null);
                const sidebarWidth = ref(256); // 默认宽度 256px (w-64)
                let isResizing = false;
                let startX = 0;
                let startWidth = 0;

                // 更新悬浮按钮位置
                const updateFloatingButtonPosition = (width) => {
                    const floatingBtn = document.querySelector('.floating-toggle-btn');
                    if (floatingBtn) {
                        if (sidebarCollapsed.value) {
                            // 收起状态时，按钮位于屏幕左侧
                            floatingBtn.style.left = '0px';
                            floatingBtn.style.right = 'auto';
                        } else {
                            // 展开状态时，按钮位于历史任务栏右侧
                            floatingBtn.style.left = width + 'px';
                            floatingBtn.style.right = 'auto';
                        }
                    }
                };

                const startResize = (e) => {
                    e.preventDefault();
                    console.log('startResize called');

                    isResizing = true;
                    startX = e.clientX;
                    startWidth = sidebar.value.offsetWidth;
                    console.log('Resize started, width:', startWidth);

                    document.body.classList.add('resizing');
                    document.addEventListener('mousemove', handleResize);
                    document.addEventListener('mouseup', stopResize);
                };

                const handleResize = (e) => {
                    if (!isResizing) return;

                    const deltaX = e.clientX - startX;
                    const newWidth = startWidth + deltaX;
                    const minWidth = 200;
                    const maxWidth = 500;

                    if (newWidth >= minWidth && newWidth <= maxWidth) {
                        // 立即更新悬浮按钮位置，不等待其他更新
                        const floatingBtn = document.querySelector('.floating-toggle-btn');
                        if (floatingBtn && !sidebarCollapsed.value) {
                            floatingBtn.style.left = newWidth + 'px';
                        }

                        sidebarWidth.value = newWidth; // 更新响应式变量
                        sidebar.value.style.setProperty('width', newWidth + 'px', 'important');

                        // 同时调整主内容区域宽度
                        const mainContent = document.querySelector('.main-container main');
                        if (mainContent) {
                            mainContent.style.setProperty('width', `calc(100% - ${newWidth}px)`, 'important');
                        } else {
                            const altMain = document.querySelector('main');
                            if (altMain) {
                                altMain.style.setProperty('width', `calc(100% - ${newWidth}px)`, 'important');
                            }
                        }
                    } else {
                        console.log('Width out of range:', newWidth);
                    }
                };

                const stopResize = () => {
                    isResizing = false;
                    document.body.classList.remove('resizing');
                    document.removeEventListener('mousemove', handleResize);
                    document.removeEventListener('mouseup', stopResize);

                    // 保存当前宽度到localStorage
                    if (sidebar.value) {
                        localStorage.setItem('sidebarWidth', sidebar.value.offsetWidth);
                    }
                };

                // 应用响应式侧边栏宽度
                const applyResponsiveWidth = () => {
                    if (!sidebar.value) return;

                    const windowWidth = window.innerWidth;
                    let sidebarWidthPx;

                    if (windowWidth <= 768) {
                        sidebarWidthPx = 200;
                    } else if (windowWidth <= 1200) {
                        sidebarWidthPx = 250;
                    } else {
                        // 大屏幕时使用保存的宽度或默认宽度
                        const savedWidth = localStorage.getItem('sidebarWidth');
                        if (savedWidth) {
                            const width = parseInt(savedWidth);
                            if (width >= 200 && width <= 500) {
                                sidebarWidthPx = width;
                            } else {
                                sidebarWidthPx = 256; // 默认 w-64
                            }
                        } else {
                            sidebarWidthPx = 256; // 默认 w-64
                        }
                    }

                    sidebarWidth.value = sidebarWidthPx; // 更新响应式变量
                    sidebar.value.style.width = sidebarWidthPx + 'px';

                    // 更新悬浮按钮位置
                    updateFloatingButtonPosition(sidebarWidthPx);

                    const mainContent = document.querySelector('main');
                    if (mainContent) {
                        mainContent.style.width = `calc(100% - ${sidebarWidthPx}px)`;
                    }
                };

                // 新增：视图切换方法
                const switchToCreateView = () => {
                    currentView.value = 'create';
                    // 如果之前有展开过创作区域，保持展开状态
                    if (isCreationAreaExpanded.value) {
                        // 延迟一点时间确保DOM更新完成
                        setTimeout(() => {
                            const creationArea = document.querySelector('.creation-area');
                            if (creationArea) {
                                creationArea.classList.add('show');
                            }
                        }, 50);
                    }
                };

                const switchToProjectsView = () => {
                    currentView.value = 'projects';
                    // 刷新任务列表
                    refreshTasks();
                };

                const switchToInspirationView = () => {
                    currentView.value = 'inspiration';
                    // 加载灵感数据
                    loadInspirationData();
                };

                // 日期格式化函数
                const formatDate = (date) => {
                    if (!date) return '';
                    const d = new Date(date);
                    return d.toLocaleDateString('zh-CN', {
                        year: 'numeric',
                        month: '2-digit',
                        day: '2-digit'
                    });
                };

                // 灵感广场相关方法
                const loadInspirationData = async (forceRefresh = false) => {
                    try {
                        // 如果不是强制刷新，先尝试从缓存加载
                        // 构建缓存键，包含分页和过滤条件
                        const cacheKey = `${TEMPLATES_CACHE_KEY}_${inspirationCurrentPage.value}_${inspirationPageSize.value}_${selectedInspirationCategory.value}_${inspirationSearchQuery.value}`;

                        if (!forceRefresh) {
                        const cachedData = loadFromCache(cacheKey, TEMPLATES_CACHE_EXPIRY);
                        if (cachedData && cachedData.templates) {
                            console.log(`成功从缓存加载灵感模板数据${cacheKey}:`, cachedData.templates);
                            inspirationItems.value = cachedData.templates;
                                // 如果有分页信息也加载
                                if (cachedData.pagination) {
                                    inspirationPagination.value = cachedData.pagination;
                                }
                            preloadTemplateFilesUrl(inspirationItems.value);
                            return;
                            }
                        }

                        // 缓存中没有或强制刷新，从API加载
                        const response = await apiCall(`./api/v1/template/tasks?category=${selectedInspirationCategory.value}&search=${inspirationSearchQuery.value}&page=${inspirationCurrentPage.value}&page_size=${inspirationPageSize.value}`);
                        if (response.ok) {
                            const data = await response.json();
                            const templates = data.templates || [];

                            inspirationItems.value = data.templates || [];
                            inspirationPagination.value = data.pagination || null;

                            // 缓存模板数据
                            saveToCache(cacheKey, {
                                templates: inspirationItems.value,
                                pagination: inspirationPagination.value,
                                category: selectedInspirationCategory.value,
                            });

                            console.log('缓存灵感模板数据成功:', inspirationItems.value.length, '个模板');
                            // 强制触发响应式更新
                            await nextTick();

                            // 强制刷新分页组件
                            inspirationPaginationKey.value++;

                            // 使用新的模板文件预加载逻辑
                            preloadTemplateFilesUrl(inspirationItems.value);
                        } else {
                            console.warn('加载模板数据失败');
                        }
                    } catch (error) {
                        console.warn('加载模板数据失败:', error);
                    }
                };
                // 筛选灵感内容 - 现在数据直接从后端获取，不需要前端筛选
                const filteredInspirationItems = computed(() => {
                    // 直接返回从后端获取的数据，后端已经根据分类和搜索条件进行了筛选
                    return inspirationItems.value || [];
                });

                // 选择分类
                const selectInspirationCategory = async (categoryId) => {
                    // 如果点击的是当前分类，不重复请求
                    if (selectedInspirationCategory.value === categoryId) {
                        return;
                    }

                    // 更新分类
                    selectedInspirationCategory.value = categoryId;

                    // 重置页码为1
                    inspirationCurrentPage.value = 1;
                    inspirationPageInput.value = 1;

                    // 清空当前数据，显示加载状态
                    inspirationItems.value = [];
                    inspirationPagination.value = null;

                    // 重新加载数据
                    await loadInspirationData(); // 强制刷新，不使用缓存
                };

                // 搜索防抖定时器
                let searchTimeout = null;

                // 处理搜索
                const handleInspirationSearch = async () => {
                    // 清除之前的定时器
                    if (searchTimeout) {
                        clearTimeout(searchTimeout);
                    }

                    // 设置防抖延迟
                    searchTimeout = setTimeout(async () => {
                        // 重置页码为1
                        inspirationCurrentPage.value = 1;
                        inspirationPageInput.value = 1;

                        // 清空当前数据，显示加载状态
                        inspirationItems.value = [];
                        inspirationPagination.value = null;

                        // 重新加载数据
                        await loadInspirationData(); // 强制刷新，不使用缓存
                    }, 500); // 500ms 防抖延迟
                };

                // 视频播放控制
                const playVideo = (event) => {
                    const video = event.target;
                    if (video.readyState >= 2) { // HAVE_CURRENT_DATA
                        video.currentTime = 0; // 从头开始播放
                        video.play().catch(e => {
                            console.log('视频播放失败:', e);
                            // 如果自动播放失败，可以尝试用户交互后播放
                        });
                    } else {
                        // 如果视频还没加载完成，等待加载完成后再播放
                        video.addEventListener('loadeddata', () => {
                            video.currentTime = 0;
                            video.play().catch(e => console.log('视频播放失败:', e));
                        }, { once: true });
                    }
                };

                const pauseVideo = (event) => {
                    const video = event.target;
                    video.pause();
                    video.currentTime = 0;
                };

                const onVideoLoaded = (event) => {
                    const video = event.target;
                    // 视频加载完成，准备播放
                    console.log('视频加载完成:', video.src);
                };

                const onVideoError = (event) => {
                    const video = event.target;
                    console.error('视频加载失败:', video.src, event);
                    const img = event.target;
                    const parent = img.parentElement;
                    parent.innerHTML = '<div class="w-full h-44 bg-laser-purple/20 flex items-center justify-center"><i class="fas fa-video text-gradient-icon text-xl"></i></div>';
                    // 回退到图片
                };

                // 预览模板详情
                const previewTemplateDetail = (item) => {
                    selectedTemplate.value = item;
                    showTemplateDetailModal.value = true;
                };

                // 关闭模板详情弹窗
                const closeTemplateDetailModal = () => {
                    showTemplateDetailModal.value = false;
                    selectedTemplate.value = null;
                };

                // 显示图片放大
                const showImageZoom = (imageUrl) => {
                    zoomedImageUrl.value = imageUrl;
                    showImageZoomModal.value = true;
                };

                // 关闭图片放大弹窗
                const closeImageZoomModal = () => {
                    showImageZoomModal.value = false;
                    zoomedImageUrl.value = '';
                };

                // 应用模板图片
                const applyTemplateImage = (template) => {
                    if (template?.inputs?.input_image) {
                        const imageUrl = getTemplateFileUrl(template.inputs.input_image, 'images');
                        // 这里需要根据当前任务类型设置图片
                        if (selectedTaskId.value === 'i2v' || selectedTaskId.value === 's2v') {
                            // 模拟文件上传，将图片URL转换为File对象
                            fetch(imageUrl)
                                .then(response => response.blob())
                                .then(blob => {
                                    const file = new File([blob], 'template_image.jpg', { type: blob.type });
                                    if (selectedTaskId.value === 'i2v') {
                                        i2vForm.value.imageFile = file;
                                    } else if (selectedTaskId.value === 's2v') {
                                        s2vForm.value.imageFile = file;
                                    }
                                    setCurrentImagePreview(imageUrl);
                                    updateUploadedContentStatus();
                                    showAlert(t('imageApplied'), 'success');
                                })
                                .catch(error => {
                                    console.error('应用图片失败:', error);
                                    showAlert(t('applyImageFailed'), 'danger');
                                });
                        }
                    }
                };

                // 应用模板音频
                const applyTemplateAudio = (template) => {
                    if (template?.inputs?.input_audio && selectedTaskId.value === 's2v') {
                        const audioUrl = getTemplateFileUrl(template.inputs.input_audio, 'audios');
                        // 模拟文件上传，将音频URL转换为File对象
                        fetch(audioUrl)
                            .then(response => response.blob())
                            .then(blob => {
                                const file = new File([blob], 'template_audio.mp3', { type: blob.type });
                                s2vForm.value.audioFile = file;
                                setCurrentAudioPreview(audioUrl);
                                updateUploadedContentStatus();
                                showAlert(t('audioApplied'), 'success');
                            })
                            .catch(error => {
                                console.error('应用音频失败:', error);
                                showAlert(t('applyAudioFailed'), 'danger');
                            });
                    }
                };

                // 应用模板Prompt
                const applyTemplatePrompt = (template) => {
                    if (template?.params?.prompt) {
                        const currentForm = getCurrentForm();
                        if (currentForm) {
                            currentForm.prompt = template.params.prompt;
                            updateUploadedContentStatus();
                            showAlert(t('promptApplied'), 'success');
                        }
                    }
                };

                // 复制Prompt到剪贴板
                const copyPrompt = async (promptText) => {
                    if (!promptText) return;

                    try {
                        await navigator.clipboard.writeText(promptText);
                        showAlert(t('promptCopied'), 'success');
                    } catch (error) {
                        // 降级方案：使用传统方法
                        const textArea = document.createElement('textarea');
                        textArea.value = promptText;
                        document.body.appendChild(textArea);
                        textArea.select();
                        document.execCommand('copy');
                        document.body.removeChild(textArea);
                        showAlert(t('promptCopied'), 'success');
                    }
                };

                // 使用模板
                const useTemplate = async (item) => {
                    if (!item) {
                        showAlert('模板数据不完整', 'danger');
                        return;
                    }
                    console.log('使用模板:', item);

                    try {
                        // 先设置任务类型
                        selectedTaskId.value = item.task_type;

                        // 获取当前表单
                        const currentForm = getCurrentForm();

                        // 设置表单数据
                        currentForm.prompt = item.params?.prompt || '';
                        currentForm.negative_prompt = item.params?.negative_prompt || '';
                        currentForm.seed = item.params?.seed || 42;
                        currentForm.model_cls = item.model_cls || '';
                        currentForm.stage = item.stage || 'single_stage';

                        // 如果有输入图片，先设置URL，延迟加载文件
                        if (item.inputs && item.inputs.input_image) {
                            getTemplateFileUrl(item.inputs.input_image,'images')
                            imageUrl = getTemplateFileUrl(item.inputs.input_image,'images')
                            currentForm.imageUrl = imageUrl;
                            setCurrentImagePreview(imageUrl); // 直接使用URL作为预览
                            console.log('模板输入图片:', imageUrl);

                            // 异步加载图片文件（不阻塞UI）
                            setTimeout(async () => {
                                try {
                                    const imageResponse = await fetch(imageUrl);
                                    if (imageResponse.ok) {
                                        const blob = await imageResponse.blob();
                                        const filename = item.inputs.input_image;
                                        const file = new File([blob], filename, { type: blob.type });
                                        currentForm.imageFile = file;
                                        console.log('模板图片文件已加载');
                                    }
                                } catch (error) {
                                    console.warn('Failed to load template image file:', error);
                                }
                            }, 100);
                        }

                        // 如果有输入音频，先设置URL，延迟加载文件
                        if (item.inputs && item.inputs.input_audio) {
                            getTemplateFileUrl(item.inputs.input_audio,'audios')
                            audioUrl = getTemplateFileUrl(item.inputs.input_audio,'audios')
                            currentForm.audioUrl = audioUrl;
                            setCurrentAudioPreview(audioUrl); // 直接使用URL作为预览
                            console.log('模板输入音频:', audioUrl);

                            // 异步加载音频文件（不阻塞UI）
                            setTimeout(async () => {
                                try {
                                    const audioResponse = await fetch(audioUrl);
                                    if (audioResponse.ok) {
                                        const blob = await audioResponse.blob();
                                        const filename = item.inputs.input_audio;

                                        // 根据文件扩展名确定正确的MIME类型
                                        let mimeType = blob.type;
                                        if (!mimeType || mimeType === 'application/octet-stream') {
                                            const ext = filename.toLowerCase().split('.').pop();
                                            const mimeTypes = {
                                                'mp3': 'audio/mpeg',
                                                'wav': 'audio/wav',
                                                'mp4': 'audio/mp4',
                                                'aac': 'audio/aac',
                                                'ogg': 'audio/ogg',
                                                'm4a': 'audio/mp4'
                                            };
                                            mimeType = mimeTypes[ext] || 'audio/mpeg';
                                        }

                                        const file = new File([blob], filename, { type: mimeType });
                                        currentForm.audioFile = file;
                                        console.log('模板音频文件已加载');
                                        // 使用FileReader生成data URL，与正常上传保持一致
                                        const reader = new FileReader();
                                        reader.onload = (e) => {
                                            setCurrentAudioPreview(e.target.result);
                                            console.log('模板音频预览已设置:', e.target.result.substring(0, 50) + '...');
                                        };
                                        reader.readAsDataURL(file);
                                    }
                                } catch (error) {
                                    console.warn('Failed to load template audio file:', error);
                                }
                            }, 100);
                        }

                        // 关闭模板详情弹窗
                        closeTemplateDetailModal();

                        // 切换到创建视图
                        isCreationAreaExpanded.value=true;
                        switchToCreateView();

                        showAlert(`已应用模板`, 'success');
                    } catch (error) {
                        console.error('应用模板失败:', error);
                        showAlert(`应用模板失败: ${error.message}`, 'danger');
                    }
                };

                // 加载更多灵感
                const loadMoreInspiration = () => {
                    showAlert('加载更多灵感功能开发中...', 'info');
                };

                // 新增：任务详情弹窗方法
                const openTaskDetailModal = (task) => {
                    modalTask.value = task;
                    showTaskDetailModal.value = true;
                    // 加载任务详情
                    viewTaskDetail(task);
                };

                const closeTaskDetailModal = () => {
                    showTaskDetailModal.value = false;
                    modalTask.value = null;
                    selectedTask.value = null;
                };

                // 恢复保存的侧边栏宽度
                onMounted(() => {
                    applyResponsiveWidth();

                    // 监听窗口大小变化
                    window.addEventListener('resize', applyResponsiveWidth);

                    // 确保悬浮按钮初始位置正确
                    setTimeout(() => {
                        updateFloatingButtonPosition(sidebarWidth.value);
                    }, 100);
                });

                // 语言切换功能
                const switchLanguage = (langCode) => {
                    currentLanguage.value = langCode;
                    localStorage.setItem('preferredLanguage', langCode);

                    // 更新页面标题
                    document.title = t('pageTitle');

                    // 更新HTML lang属性
                    document.documentElement.lang = langCode === 'zh' ? 'zh-CN' : 'en';
                };

                // 简单语言切换功能（中英文切换）
                const toggleLanguage = () => {
                    const newLang = currentLanguage.value === 'zh' ? 'en' : 'zh';
                    switchLanguage(newLang);
                };

                // 初始化语言设置
                const initLanguage = () => {
                    const savedLanguage = localStorage.getItem('preferredLanguage');
                    if (savedLanguage && ['zh', 'en'].includes(savedLanguage)) {
                        currentLanguage.value = savedLanguage;
                    } else {
                        // 根据浏览器语言自动选择
                        const browserLang = navigator.language || navigator.userLanguage;
                        if (browserLang.startsWith('zh')) {
                            currentLanguage.value = 'zh';
                        } else {
                            currentLanguage.value = 'en';
                        }
                    }

                    // 标记语言已加载完成
                    languageLoaded.value = true;

                    // 应用语言设置
                    document.title = t('pageTitle');
                    document.documentElement.lang = currentLanguage.value === 'zh' ? 'zh-CN' : 'en';
                };

                return {
                    // 语言相关
                    currentLanguage,
                    showLanguageMenu,
                    languageLoaded,
                    languageOptions,
                    translations,
                    t,
                    switchLanguage,
                    toggleLanguage,
                    initLanguage,

                    // 任务类型下拉菜单
                    showTaskTypeMenu,
                    showModelMenu,

                    isLoggedIn,
                    loading,
                    loginLoading,
                    initLoading,
                    downloadLoading,
                    loginWithGitHub,
                    loginWithGoogle,
                    // 短信登录相关
                    phoneNumber,
                    verifyCode,
                    smsCountdown,
                    showSmsForm,
                    sendSmsCode,
                    loginWithSms,
                    handlePhoneEnter,
                    handleVerifyCodeEnter,
                    toggleSmsLogin,
                    submitting,
                    taskSearchQuery,
                    currentUser,
                    models,
                    tasks,
                    alert,
                    showErrorDetails,
                    showFailureDetails,
                    confirmDialog,
                    showConfirmDialog,
                    // 新增：视图切换相关状态
                    currentView,
                    showTaskDetailModal,
                    modalTask,
                    t2vForm,
                    i2vForm,
                    s2vForm,
                    getCurrentForm,
                    i2vImagePreview,
                    s2vImagePreview,
                    s2vAudioPreview,
                    getCurrentImagePreview,
                    getCurrentAudioPreview,
                    setCurrentImagePreview,
                    setCurrentAudioPreview,
                    updateUploadedContentStatus,
                    availableTaskTypes,
                    availableModelClasses,
                    currentTaskHints,
                    currentHintIndex,
                    startHintRotation,
                    stopHintRotation,
                    filteredTasks,
                    selectedTaskId,
                    selectedTask,
                    selectedTaskFiles,
                    loadingTaskFiles,
                    statusFilter,
                    pagination,
                    paginationInfo,
                    currentTaskPage,
                    taskPageSize,
                    taskPageInput,
                    paginationKey,
                    taskMenuVisible,
                    toggleTaskMenu,
                    closeAllTaskMenus,
                    handleClickOutside,
                    showAlert,
                    setLoading,
                    apiCall,
                    logout,
                    loadModels,
                    sidebarCollapsed,
                    sidebarWidth,
                    showExpandHint,
                    showGlow,
                    isDefaultStateHidden,
                    hideDefaultState,
                    showDefaultState,
                    isCreationAreaExpanded,
                    hasUploadedContent,
                    isContracting,
                    expandCreationArea,
                    contractCreationArea,
                    taskFileCache,
                    taskFileCacheLoaded,
                    templateFileCache,
                    templateFileCacheLoaded,
                    loadTaskFiles,
                    downloadFile,
                    viewFile,
                    handleImageUpload,
                    selectTask,
                    selectModel,
                    resetForm,
                    triggerImageUpload,
                    triggerAudioUpload,
                    removeImage,
                    removeAudio,
                    handleAudioUpload,
                    loadImageAudioTemplates,
                    selectImageTemplate,
                    selectAudioTemplate,
                    previewAudioTemplate,
                    getTemplateFile,
                    imageTemplates,
                    audioTemplates,
                    showImageTemplates,
                    showAudioTemplates,
                    mediaModalTab,
                    templatePagination,
                    templatePaginationInfo,
                    templateCurrentPage,
                    templatePageSize,
                    templatePageInput,
                    templatePaginationKey,
                    imageHistory,
                    audioHistory,
                    templateFileCache,
                    showTemplates,
                    showHistory,
                    showPromptModal,
                    promptModalTab,
                    submitTask,
                    fileToBase64,
                    formatTime,
                    refreshTasks,
                    goToPage,
                    jumpToPage,
                    getVisiblePages,
                    goToTemplatePage,
                    jumpToTemplatePage,
                    getVisibleTemplatePages,
                    goToInspirationPage,
                    jumpToInspirationPage,
                    getVisibleInspirationPages,
                    preloadTaskFilesUrl,
                    preloadTemplateFilesUrl,
                    loadTaskFilesFromCache,
                    saveTaskFilesToCache,
                    getTaskFileFromCache,
                    setTaskFileToCache,
                    getTaskFileUrlFromApi,
                    getTaskFileUrl,
                    getTaskFileUrlSync,
                    getTemplateFileUrlFromApi,
                    getTemplateFileUrl,
                    getTemplateFileUrlAsync,
                    loadTemplateFilesFromCache,
                    saveTemplateFilesToCache,
                    getFirstImageKey,
                    loadFromCache,
                    saveToCache,
                    clearAllCache,
                    getStatusBadgeClass,
                    downloadSingleResult,
                    viewSingleResult,
                    cancelTask,
                    resumeTask,
                    deleteTask,
                    startPollingTask,
                    stopPollingTask,
                    viewTaskDetail,
                    reuseTask,
                    showTaskCreator,
                    toggleSidebar,
                    clearPrompt,
                    getTaskItemClass,
                    getStatusIndicatorClass,
                    getTaskTypeBtnClass,
                    getModelBtnClass,
                    getTaskTypeIcon,
                    getTaskTypeName,
                    getPromptPlaceholder,
                    getStatusTextClass,
                    getImagePreview,
                    getTaskInputUrl,
                    getTaskInputImage,
                    getTaskInputAudio,
                    getTaskImageUrl,
                    getTaskVideoUrl,
                    getHistoryImageUrl,
                    getUserAvatarUrl,
                    getCurrentImagePreviewUrl,
                    getCurrentAudioPreviewUrl,
                    handleThumbnailError,
                    handleImageError,
                    handleImageLoad,
                    handleAudioError,
                    handleAudioLoad,
                    downloadTaskInput,
                    getTaskStatusDisplay,
                    getTaskStatusColor,
                    getTaskStatusIcon,
                    getTaskDuration,
                    getRelativeTime,
                    getTaskHistory,
                    getActiveTasks,
                    getOverallProgress,
                    getProgressTitle,
                    getProgressInfo,
                    getSubtaskProgress,
                    getSubtaskStatusText,
                    formatEstimatedTime,
                    formatDuration,
                    getTaskFailureInfo,
                    searchTasks,
                    filterTasksByStatus,
                    filterTasksByType,
                    getAlertClass,
                    getAlertBorderClass,
                    getAlertTextClass,
                    getAlertIcon,
                    getAlertIconBgClass,
                    getPromptTemplates,
                    selectPromptTemplate,
                    promptHistory,
                    getPromptHistory,
                    addTaskToHistory,
                    getLocalTaskHistory,
                    selectPromptHistory,
                    clearPromptHistory,
                    getImageHistory,
                    getAudioHistory,
                    selectImageHistory,
                    selectAudioHistory,
                    previewAudioHistory,
                    clearImageHistory,
                    clearAudioHistory,
                    getAudioMimeType,
                    getAuthHeaders,
                    startResize,
                    sidebar,
                    switchToCreateView,
                    switchToProjectsView,
                    switchToInspirationView,
                    openTaskDetailModal,
                    closeTaskDetailModal,
                    // 灵感广场相关
                    inspirationSearchQuery,
                    selectedInspirationCategory,
                    inspirationItems,
                    dynamicInspirationCategories,
                    filteredInspirationItems,
                    loadInspirationData,
                    selectInspirationCategory,
                    handleInspirationSearch,
                    loadMoreInspiration,
                    inspirationPagination,
                    inspirationPaginationInfo,
                    inspirationCurrentPage,
                    inspirationPageSize,
                    inspirationPageInput,
                    inspirationPaginationKey,
                    // 工具函数
                    formatDate,
                    // 模板详情弹窗相关
                    showTemplateDetailModal,
                    selectedTemplate,
                    previewTemplateDetail,
                    closeTemplateDetailModal,
                    useTemplate,
                    // 图片放大弹窗相关
                    showImageZoomModal,
                    zoomedImageUrl,
                    showImageZoom,
                    closeImageZoomModal,
                    // 模板素材应用相关
                    applyTemplateImage,
                    applyTemplateAudio,
                    applyTemplatePrompt,
                    copyPrompt,
                    // 视频播放控制
                    playVideo,
                    pauseVideo,
                    onVideoLoaded,
                    onVideoError
                };
            }
        }).mount('#app');

    </script>
</body>

</html><|MERGE_RESOLUTION|>--- conflicted
+++ resolved
@@ -2618,13 +2618,8 @@
                             <!-- 语言切换按钮 -->
                             <div class="language-switcher mr-6">
                                 <button @click="toggleLanguage"
-<<<<<<< HEAD
-                                    class="w-10 h-10 bg-laser-purple/10 text-gradient-icon items-center px-1 py-1 
-                                           rounded-lg bg-dark-light border border-laser-purple/50 hover:border-laser-purple 
-=======
                                     class="w-10 h-10 bg-laser-purple/10 text-gradient-icon items-center px-1 py-1
                                            rounded-lg bg-dark-light border border-laser-purple/50 hover:border-laser-purple
->>>>>>> 95ef1aa5
                                            transition-all duration-200 text-sm hover:scale-105"
                                     :title="t('switchLanguage')">
                                     <span class="text-lg">{{ languageOptions.find(lang => lang.code ===
@@ -2661,13 +2656,8 @@
                                 <!-- 生成视频功能 -->
                                 <div class="relative group">
                                     <button @click="switchToCreateView"
-<<<<<<< HEAD
-                                        class="w-12 h-12 flex items-center justify-center rounded-lg transition-all duration-300 
-                                               font-medium text-sm border border-transparent hover:scale-105 hover:shadow-lg 
-=======
                                         class="w-12 h-12 flex items-center justify-center rounded-lg transition-all duration-300
                                                font-medium text-sm border border-transparent hover:scale-105 hover:shadow-lg
->>>>>>> 95ef1aa5
                                                hover:shadow-laser-purple/40 mobile-nav-btn"
                                         :class="currentView === 'create'
                                             ? 'bg-laser-purple/40 text-white border-laser-purple/40 shadow-lg shadow-laser-purple/20'
@@ -2680,13 +2670,8 @@
                                 <!-- 我的项目功能 -->
                                 <div class="relative group">
                                     <button @click="switchToProjectsView"
-<<<<<<< HEAD
-                                        class="w-12 h-12 flex items-center justify-center rounded-lg transition-all duration-300 
-                                               font-medium text-sm border border-transparent hover:scale-105 hover:shadow-lg 
-=======
                                         class="w-12 h-12 flex items-center justify-center rounded-lg transition-all duration-300
                                                font-medium text-sm border border-transparent hover:scale-105 hover:shadow-lg
->>>>>>> 95ef1aa5
                                                hover:shadow-laser-purple/20 mobile-nav-btn"
                                         :class="currentView === 'projects'
                                             ? 'bg-laser-purple/40 text-white border-laser-purple/40 shadow-lg shadow-laser-purple/40'
@@ -2699,13 +2684,8 @@
                                 <!-- 灵感广场功能 -->
                                 <div class="relative group">
                                     <button @click="switchToInspirationView"
-<<<<<<< HEAD
-                                        class="w-12 h-12 flex items-center justify-center rounded-lg transition-all duration-300 
-                                               font-medium text-sm border border-transparent hover:scale-105 hover:shadow-lg 
-=======
                                         class="w-12 h-12 flex items-center justify-center rounded-lg transition-all duration-300
                                                font-medium text-sm border border-transparent hover:scale-105 hover:shadow-lg
->>>>>>> 95ef1aa5
                                                hover:shadow-laser-purple/40 mobile-nav-btn"
                                         :class="currentView === 'inspiration'
                                             ? 'bg-laser-purple/40 text-white border-laser-purple/40 shadow-lg shadow-laser-purple/20'
@@ -3638,11 +3618,7 @@
                                             <div v-for="item in filteredInspirationItems" :key="item.task_id"
                                                     class="break-inside-avoid mb-6 group relative bg-dark-light rounded-xl overflow-hidden border border-gray-700/50 hover:border-laser-purple/40 transition-all duration-300 hover:shadow-laser/20">
                                                 <!-- 视频缩略图区域 -->
-<<<<<<< HEAD
-                                                <div class="cursor-pointer bg-gray-800 relative flex flex-col" 
-=======
                                                 <div class="cursor-pointer bg-gray-800 relative flex flex-col"
->>>>>>> 95ef1aa5
                                                 @click="previewTemplateDetail(item)"
                                                 :title="t('viewTemplateDetail')">
                                                         <!-- 视频预览 -->
@@ -3950,7 +3926,6 @@
                                                 class="w-full h-full object-cover transition-transform duration-300 group-hover:scale-105" />
                                             <div class="absolute inset-0 bg-black/0 group-hover:bg-black/20 transition-all duration-300 flex items-center justify-center">
                                                 <i class="fas fa-search-plus text-white opacity-0 group-hover:opacity-100 transition-opacity duration-300 text-2xl"></i>
-<<<<<<< HEAD
                                             </div>
                                         </div>
                                     </div>
@@ -3984,44 +3959,6 @@
                                                     {{ t('applyPrompt') }}
                                                 </button>
                                             </div>
-                                        </div>
-                                        <div class="bg-gray-800 rounded-lg p-4">
-                                            <p class="text-sm text-gray-300 leading-relaxed">{{ selectedTemplate?.params?.prompt }}</p>
-=======
-                                            </div>
-                                        </div>
-                                    </div>
-
-                                    <!-- 输入音频 -->
-                                    <div v-if="selectedTemplate?.inputs?.input_audio" class="space-y-3">
-                                        <div class="flex items-center justify-between">
-                                            <label class="text-sm font-medium text-white">{{ t('inputAudio') }}</label>
-                                            <button @click="applyTemplateAudio(selectedTemplate)"
-                                                class="px-3 py-1.5 bg-laser-purple/20 text-laser-purple border border-laser-purple/40 rounded-lg hover:bg-laser-purple/30 transition-all duration-200 text-xs">
-                                                {{ t('applyAudio') }}
-                                            </button>
-                                        </div>
-                                        <div class="rounded-lg p-4">
-                                            <audio :src="getTemplateFileUrl(selectedTemplate.inputs.input_audio,'audios')" controls
-                                                class="w-full"></audio>
-                                        </div>
-                                    </div>
-
-                                    <!-- 输入Prompt -->
-                                    <div v-if="selectedTemplate?.params?.prompt" class="space-y-3">
-                                        <div class="flex items-center justify-between">
-                                            <label class="text-sm font-medium text-white">{{ t('prompt') }}</label>
-                                            <div class="flex items-center space-x-2">
-                                                <button @click="copyPrompt(selectedTemplate?.params?.prompt)"
-                                                    class="px-3 py-1.5 bg-gray-600/20 text-gray-300 border border-gray-600/40 rounded-lg hover:bg-gray-600/30 transition-all duration-200 text-xs">
-                                                    <i class="fas fa-copy mr-1"></i>{{ t('copy') }}
-                                                </button>
-                                                <button @click="applyTemplatePrompt(selectedTemplate)"
-                                                    class="px-3 py-1.5 bg-laser-purple/20 text-laser-purple border border-laser-purple/40 rounded-lg hover:bg-laser-purple/30 transition-all duration-200 text-xs">
-                                                    {{ t('applyPrompt') }}
-                                                </button>
-                                            </div>
->>>>>>> 95ef1aa5
                                         </div>
                                         <div class="bg-gray-800 rounded-lg p-4">
                                             <p class="text-sm text-gray-300 leading-relaxed">{{ selectedTemplate?.params?.prompt }}</p>
